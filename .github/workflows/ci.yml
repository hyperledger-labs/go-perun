--- conflicted
+++ resolved
@@ -7,11 +7,7 @@
   release:
 
 env:
-<<<<<<< HEAD
-  go-version: 1.22
-=======
   go-version: 1.23
->>>>>>> 85d5f6d2
 
 jobs:
   check-copyright:
