// Copyright (c) 2019 The Perun Authors. All rights reserved.
// This file is part of go-perun. Use of this source code is governed by a
// MIT-style license that can be found in the LICENSE file.

package msg

import (
	"strconv"
<<<<<<< HEAD

	"perun.network/go-perun/log"
	"perun.network/go-perun/pkg/io"
=======
	"io"
>>>>>>> 4977c993

	"github.com/pkg/errors"
)

// ChannelMsg objects are channel-specific messages that are sent between
// Perun nodes.
type ChannelMsg interface {
	Msg
	// Connection returns the channel message's associated channel's ID.
	ChannelID() ChannelID
	// Type returns the message's implementing type.
	Type() ChannelMsgType
}

func decodeChannelMsg(reader io.Reader) (msg ChannelMsg, err error) {
	var Type ChannelMsgType
	if err := Type.Decode(reader); err != nil {
		return nil, errors.WithMessage(err, "failed to read the message type")
	}

	var m channelMsg
	if err := m.channelID.Decode(reader); err != nil {
		return nil, errors.WithMessage(err, "failed to read the channel ID")
	}

	// Type is guaranteed to be valid at this point.
	// This switch handles all channel message types, but if any was forgotten,
	// the program panics.
	switch Type {
	case ChannelDummy:
		msg = &DummyChannelMsg{channelMsg: m}
	default:
		log.Panicf("decodeChannelMsg(): Unhandled channel message type: %v", Type)
	}

	if err := msg.decode(reader); err != nil {
		return nil, errors.WithMessagef(err, "failed to decode %v", Type)
	}
	return msg, nil
}

func encodeChannelMsg(msg ChannelMsg, writer io.Writer) error {
	if err := msg.Type().Encode(writer); err != nil {
		return errors.WithMessage(err, "failed to write the message type")
	}

	if err := msg.ChannelID().Encode(writer); err != nil {
		return errors.WithMessage(err, "failed to write the channel id")
	}

	if err := msg.encode(writer); err != nil {
		return errors.WithMessage(err, "failed to write the message contents")
	}

	return nil
}

// channelMsg allows default-implementing the Category(), Channel() functions
// in channel messages.
//
// Example:
// 	type SomeChannelMsg struct {
//  	channelMsg
//  }
type channelMsg struct {
	channelID ChannelID
}

func (m *channelMsg) ChannelID() ChannelID {
	return m.channelID
}

func (*channelMsg) Category() Category {
	return Channel
}

// ChannelID uniquely identifies a virtual connection to a peer node.
type ChannelID [32]byte

func (id ChannelID) Encode(writer io.Writer) error {
	if _, err := writer.Write(id[:]); err != nil {
		return errors.Wrap(err, "failed to write channel id")
	}
	return nil
}

func (id *ChannelID) Decode(reader io.Reader) error {
	if _, err := io.ReadFull(reader, id[:]); err != nil {
		return errors.WithMessage(err, "failed to read channel id")
	}
	return nil
}

// ChannelMsgType is an enumeration used for (de)serializing channel messages
// and identifying a channel message's type.
//
// When changing this type, also change Encode() and Decode().
type ChannelMsgType uint8

// Enumeration of channel message types.
const (
	// This is a dummy peer message. It is used for testing purposes until the
	// first actual channel message type is added.
	ChannelDummy ChannelMsgType = iota

	// This constant marks the first invalid enum value.
	channelMsgTypeEnd
)

// String returns the name of a channel message type, if it is valid, otherwise,
// returns its numerical representation for debugging purposes.
func (t ChannelMsgType) String() string {
	if !t.Valid() {
		return strconv.Itoa(int(t))
	}
	return [...]string{
		"DummyChannelMsg",
	}[t]
}

// Valid checks whether a ChannelMsgType is a valid value.
func (t ChannelMsgType) Valid() bool {
	return t < channelMsgTypeEnd
}

func (t ChannelMsgType) Encode(writer io.Writer) error {
	if _, err := writer.Write([]byte{byte(t)}); err != nil {
		return errors.Wrap(err, "failed to write channel message type")
	}
	return nil
}

func (t *ChannelMsgType) Decode(reader io.Reader) error {
	buf := make([]byte, 1)
	if _, err := io.ReadFull(reader, buf); err != nil {
		return errors.WithMessage(err, "failed to read channel message type")
	}
	*t = ChannelMsgType(buf[0])
	if !t.Valid() {
		return errors.New("invalid channel message type encoding: " + t.String())
	}
	return nil
}<|MERGE_RESOLUTION|>--- conflicted
+++ resolved
@@ -6,13 +6,9 @@
 
 import (
 	"strconv"
-<<<<<<< HEAD
 
 	"perun.network/go-perun/log"
-	"perun.network/go-perun/pkg/io"
-=======
 	"io"
->>>>>>> 4977c993
 
 	"github.com/pkg/errors"
 )
