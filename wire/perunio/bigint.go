--- conflicted
+++ resolved
@@ -53,13 +53,9 @@
 	if b.Int == nil {
 		b.Int = new(big.Int)
 	}
-<<<<<<< HEAD
-	b.SetBytes(bytes)
-=======
 
 	b.SetBytes(bytes)
 
->>>>>>> 85d5f6d2
 	return nil
 }
 
@@ -68,10 +64,7 @@
 	if b.Int == nil {
 		panic("logic error: tried to encode nil big.Int")
 	}
-<<<<<<< HEAD
-=======
 
->>>>>>> 85d5f6d2
 	if b.Sign() == -1 {
 		panic("encoding of negative big.Int not implemented")
 	}
