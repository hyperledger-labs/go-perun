// Copyright 2025 - See NOTICE file for copyright holders.
//
// Licensed under the Apache License, Version 2.0 (the "License");
// you may not use this file except in compliance with the License.
// You may obtain a copy of the License at
//
//     http://www.apache.org/licenses/LICENSE-2.0
//
// Unless required by applicable law or agreed to in writing, software
// distributed under the License is distributed on an "AS IS" BASIS,
// WITHOUT WARRANTIES OR CONDITIONS OF ANY KIND, either express or implied.
// See the License for the specific language governing permissions and
// limitations under the License.

package wire

import (
	"encoding"
	stdio "io"
	"math"
	"sort"
	"strings"

	"perun.network/go-perun/wallet"

	"github.com/pkg/errors"
	"perun.network/go-perun/wire/perunio"
)

var (
	_ perunio.Serializer = (*AddressDecMap)(nil)
	_ perunio.Serializer = (*AddressMapArray)(nil)
)

// Address is a Perun node's network address, which is used as a permanent
// identity within the Perun peer-to-peer network. For now, it is based on type
// wallet.Address.
type Address interface {
	// BinaryMarshaler marshals the address to binary.
	encoding.BinaryMarshaler
	// BinaryUnmarshaler unmarshals an address from binary.
	encoding.BinaryUnmarshaler
	// Equal returns wether the two addresses are equal.
	Equal(Address) bool
	// Cmp compares the byte representation of two addresses. For `a.Cmp(b)`
	// returns -1 if a < b, 0 if a == b, 1 if a > b.
	Cmp(Address) int
	// Verify verifies a message signature.
	// It returns an error if the signature is invalid.
	Verify(msg []byte, sig []byte) error
}

// AddressMapArray is a helper type for encoding and decoding address maps.
type AddressMapArray []map[wallet.BackendID]Address

// AddressDecMap is a helper type for encoding and decoding arrays of address maps.
type AddressDecMap map[wallet.BackendID]Address

// Encode encodes first the length of the map,
// then all Addresses and their key in the map.
func (a AddressDecMap) Encode(w stdio.Writer) error {
	l := len(a)
	if l > math.MaxInt32 {
		return errors.New("map length out of bounds")
	}
	length := int32(l)
<<<<<<< HEAD
	if err := perunio.Encode(w, length); err != nil {
=======
	err := perunio.Encode(w, length)
	if err != nil {
>>>>>>> 85d5f6d2
		return errors.WithMessage(err, "encoding map length")
	}

	for i, addr := range a {
		id := int(i)
		if id < math.MinInt32 || id > math.MaxInt32 {
			return errors.New("map index out of bounds")
		}
<<<<<<< HEAD
		if err := perunio.Encode(w, int32(id)); err != nil {
=======
		err := perunio.Encode(w, int32(id))
		if err != nil {
>>>>>>> 85d5f6d2
			return errors.WithMessage(err, "encoding map index")
		}
		err = perunio.Encode(w, addr)
		if err != nil {
			return errors.WithMessagef(err, "encoding %d-th address map entry", i)
		}
	}
	return nil
}

// Encode encodes first the length of the array,
// then all AddressDecMaps in the array.
func (a AddressMapArray) Encode(w stdio.Writer) error {
	l := len(a)
	if l < math.MinInt32 || l > math.MaxInt32 {
		return errors.New("array length out of bounds")
	}
	length := int32(l)
<<<<<<< HEAD
	if err := perunio.Encode(w, length); err != nil {
=======
	err := perunio.Encode(w, length)
	if err != nil {
>>>>>>> 85d5f6d2
		return errors.WithMessage(err, "encoding array length")
	}

	for i, addr := range a {
		if err := perunio.Encode(w, AddressDecMap(addr)); err != nil {
			return errors.WithMessagef(err, "encoding %d-th address array entry", i)
		}
	}
	return nil
}

// Decode decodes the map length first, then all Addresses and their key in the map.
func (a *AddressDecMap) Decode(r stdio.Reader) (err error) {
	var mapLen int32
	if err := perunio.Decode(r, &mapLen); err != nil {
		return errors.WithMessage(err, "decoding map length")
	}
	*a = make(map[wallet.BackendID]Address, mapLen)
	for i := range mapLen {
		var idx int32
		if err := perunio.Decode(r, &idx); err != nil {
			return errors.WithMessage(err, "decoding map index")
		}
		addr := NewAddress()
		if err := perunio.Decode(r, addr); err != nil {
			return errors.WithMessagef(err, "decoding %d-th address map entry", i)
		}
		(*a)[wallet.BackendID(idx)] = addr
	}
	return nil
}

// Decode decodes the array length first, then all AddressDecMaps in the array.
// Decode decodes the array length first, then all AddressDecMaps in the array.
func (a *AddressMapArray) Decode(r stdio.Reader) (err error) {
	var mapLen int32
	if err := perunio.Decode(r, &mapLen); err != nil {
		return errors.WithMessage(err, "decoding array length")
	}
	*a = make([]map[wallet.BackendID]Address, mapLen)
	for i := range mapLen {
		if err := perunio.Decode(r, (*AddressDecMap)(&(*a)[i])); err != nil {
			return errors.WithMessagef(err, "decoding %d-th address map entry", i)
		}
	}
	return nil
}

// IndexOfAddr returns the index of the given address in the address slice,
// or -1 if it is not part of the slice.
func IndexOfAddr(addrs []Address, addr Address) int {
	for i, a := range addrs {
		if addr.Equal(a) {
			return i
		}
	}

	return -1
}

// IndexOfAddrs returns the index of the given address in the address slice,
// or -1 if it is not part of the slice.
func IndexOfAddrs(addrs []map[wallet.BackendID]Address, addr map[wallet.BackendID]Address) int {
	for i, a := range addrs {
		if addrEqual(a, addr) {
			return i
		}
	}

	return -1
}

func addrEqual(a, b map[wallet.BackendID]Address) bool {
	if len(a) != len(b) {
		return false
	}
	for i, addr := range a {
		if !addr.Equal(b[i]) {
			return false
		}
	}
	return true
}

// AddrKey is a non-human readable representation of an `Address`.
// It can be compared and therefore used as a key in a map.
type AddrKey string

// Key returns the `AddrKey` corresponding to the passed `Address`.
// The `Address` can be retrieved with `FromKey`.
// Panics when the `Address` can't be encoded.
func Key(a Address) AddrKey {
	var buff strings.Builder
	if err := perunio.Encode(&buff, a); err != nil {
		panic("Could not encode address in AddrKey: " + err.Error())
	}
	return AddrKey(buff.String())
}

// Keys returns the `AddrKey` corresponding to the passed `map[wallet.BackendID]Address`.
func Keys(addressMap map[wallet.BackendID]Address) AddrKey {
	var indexes []int //nolint:prealloc
	for i := range addressMap {
		indexes = append(indexes, int(i))
	}
	sort.Ints(indexes)

	keyParts := make([]string, len(indexes))
	for i, index := range indexes {
		key := Key(addressMap[wallet.BackendID(index)])
		keyParts[i] = string(key)
	}
	return AddrKey(strings.Join(keyParts, "|"))
}

// AddressMapfromAccountMap converts a map of accounts to a map of addresses.
func AddressMapfromAccountMap(accs map[wallet.BackendID]Account) map[wallet.BackendID]Address {
	addresses := make(map[wallet.BackendID]Address)
	for id, a := range accs {
		addresses[id] = a.Address()
	}
	return addresses
}<|MERGE_RESOLUTION|>--- conflicted
+++ resolved
@@ -64,12 +64,8 @@
 		return errors.New("map length out of bounds")
 	}
 	length := int32(l)
-<<<<<<< HEAD
-	if err := perunio.Encode(w, length); err != nil {
-=======
 	err := perunio.Encode(w, length)
 	if err != nil {
->>>>>>> 85d5f6d2
 		return errors.WithMessage(err, "encoding map length")
 	}
 
@@ -78,12 +74,8 @@
 		if id < math.MinInt32 || id > math.MaxInt32 {
 			return errors.New("map index out of bounds")
 		}
-<<<<<<< HEAD
-		if err := perunio.Encode(w, int32(id)); err != nil {
-=======
 		err := perunio.Encode(w, int32(id))
 		if err != nil {
->>>>>>> 85d5f6d2
 			return errors.WithMessage(err, "encoding map index")
 		}
 		err = perunio.Encode(w, addr)
@@ -102,12 +94,8 @@
 		return errors.New("array length out of bounds")
 	}
 	length := int32(l)
-<<<<<<< HEAD
-	if err := perunio.Encode(w, length); err != nil {
-=======
 	err := perunio.Encode(w, length)
 	if err != nil {
->>>>>>> 85d5f6d2
 		return errors.WithMessage(err, "encoding array length")
 	}
 
