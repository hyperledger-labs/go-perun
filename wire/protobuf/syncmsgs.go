// Copyright 2022 - See NOTICE file for copyright holders.
//
// Licensed under the Apache License, Version 2.0 (the "License");
// you may not use this file except in compliance with the License.
// You may obtain a copy of the License at
//
//     http://www.apache.org/licenses/LICENSE-2.0
//
// Unless required by applicable law or agreed to in writing, software
// distributed under the License is distributed on an "AS IS" BASIS,
// WITHOUT WARRANTIES OR CONDITIONS OF ANY KIND, either express or implied.
// See the License for the specific language governing permissions and
// limitations under the License.

package protobuf

import (
	"fmt"
	"math"

	"perun.network/go-perun/channel"
	"perun.network/go-perun/client"
)

func toChannelSyncMsg(protoEnvMsg *Envelope_ChannelSyncMsg) (msg *client.ChannelSyncMsg, err error) {
	protoMsg := protoEnvMsg.ChannelSyncMsg

	msg = &client.ChannelSyncMsg{}
	phase := protoMsg.GetPhase()
	if phase > math.MaxUint8 {
		return msg, fmt.Errorf("invalid phase: %d", phase)
	}
	msg.Phase = channel.Phase(phase)
<<<<<<< HEAD
=======

>>>>>>> 85d5f6d2
	msg.CurrentTX.Sigs = make([][]byte, len(protoMsg.GetCurrentTx().GetSigs()))
	for i := range protoMsg.GetCurrentTx().GetSigs() {
		msg.CurrentTX.Sigs[i] = make([]byte, len(protoMsg.GetCurrentTx().GetSigs()[i]))
		copy(msg.CurrentTX.Sigs[i], protoMsg.GetCurrentTx().GetSigs()[i])
	}
	msg.CurrentTX.State, err = ToState(protoMsg.GetCurrentTx().GetState())
	return msg, err
}

func fromChannelSyncMsg(msg *client.ChannelSyncMsg) (_ *Envelope_ChannelSyncMsg, err error) {
	protoMsg := &ChannelSyncMsg{}
	protoMsg.CurrentTx = &Transaction{}

	protoMsg.Phase = uint32(msg.Phase)

	protoMsg.CurrentTx.Sigs = make([][]byte, len(msg.CurrentTX.Sigs))
	for i := range msg.CurrentTX.Sigs {
		protoMsg.CurrentTx.Sigs[i] = make([]byte, len(msg.CurrentTX.Sigs[i]))
		copy(protoMsg.GetCurrentTx().GetSigs()[i], msg.CurrentTX.Sigs[i])
	}
	protoMsg.CurrentTx.State, err = FromState(msg.CurrentTX.State)
	return &Envelope_ChannelSyncMsg{protoMsg}, err
}<|MERGE_RESOLUTION|>--- conflicted
+++ resolved
@@ -31,10 +31,7 @@
 		return msg, fmt.Errorf("invalid phase: %d", phase)
 	}
 	msg.Phase = channel.Phase(phase)
-<<<<<<< HEAD
-=======
 
->>>>>>> 85d5f6d2
 	msg.CurrentTX.Sigs = make([][]byte, len(protoMsg.GetCurrentTx().GetSigs()))
 	for i := range protoMsg.GetCurrentTx().GetSigs() {
 		msg.CurrentTX.Sigs[i] = make([]byte, len(protoMsg.GetCurrentTx().GetSigs()[i]))
