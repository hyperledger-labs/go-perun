// Copyright 2022 - See NOTICE file for copyright holders.
//
// Licensed under the Apache License, Version 2.0 (the "License");
// you may not use this file except in compliance with the License.
// You may obtain a copy of the License at
//
//     http://www.apache.org/licenses/LICENSE-2.0
//
// Unless required by applicable law or agreed to in writing, software
// distributed under the License is distributed on an "AS IS" BASIS,
// WITHOUT WARRANTIES OR CONDITIONS OF ANY KIND, either express or implied.
// See the License for the specific language governing permissions and
// limitations under the License.

package protobuf

import (
	"time"

	"perun.network/go-perun/wire"
)

func fromPingMsg(msg *wire.PingMsg) *Envelope_PingMsg {
	protoMsg := &PingMsg{}
	protoMsg.Created = msg.Created.UnixNano()
	return &Envelope_PingMsg{protoMsg}
}

func fromPongMsg(msg *wire.PongMsg) *Envelope_PongMsg {
	protoMsg := &PongMsg{}
	protoMsg.Created = msg.Created.UnixNano()
	return &Envelope_PongMsg{protoMsg}
}

func fromShutdownMsg(msg *wire.ShutdownMsg) *Envelope_ShutdownMsg {
	protoMsg := &ShutdownMsg{}
	protoMsg.Reason = msg.Reason
	return &Envelope_ShutdownMsg{protoMsg}
}

func fromAuthResponseMsg(msg *wire.AuthResponseMsg) *Envelope_AuthResponseMsg {
	protoMsg := &AuthResponseMsg{}
	protoMsg.Signature = msg.Signature

	return &Envelope_AuthResponseMsg{protoMsg}
}

func toPingMsg(protoMsg *Envelope_PingMsg) (msg *wire.PingMsg) {
	msg = &wire.PingMsg{}
	msg.Created = time.Unix(0, protoMsg.PingMsg.GetCreated())
<<<<<<< HEAD
=======

>>>>>>> 85d5f6d2
	return msg
}

func toPongMsg(protoEnvMsg *Envelope_PongMsg) (msg *wire.PongMsg) {
	msg = &wire.PongMsg{}
	msg.Created = time.Unix(0, protoEnvMsg.PongMsg.GetCreated())
<<<<<<< HEAD
=======

>>>>>>> 85d5f6d2
	return msg
}

func toShutdownMsg(protoEnvMsg *Envelope_ShutdownMsg) (msg *wire.ShutdownMsg) {
	msg = &wire.ShutdownMsg{}
	msg.Reason = protoEnvMsg.ShutdownMsg.GetReason()
	return msg
}

func toAuthResponseMsg(protoEnvMsg *Envelope_AuthResponseMsg) (msg *wire.AuthResponseMsg) {
	msg = &wire.AuthResponseMsg{}
	msg.Signature = protoEnvMsg.AuthResponseMsg.GetSignature()
	return msg
}<|MERGE_RESOLUTION|>--- conflicted
+++ resolved
@@ -48,20 +48,14 @@
 func toPingMsg(protoMsg *Envelope_PingMsg) (msg *wire.PingMsg) {
 	msg = &wire.PingMsg{}
 	msg.Created = time.Unix(0, protoMsg.PingMsg.GetCreated())
-<<<<<<< HEAD
-=======
 
->>>>>>> 85d5f6d2
 	return msg
 }
 
 func toPongMsg(protoEnvMsg *Envelope_PongMsg) (msg *wire.PongMsg) {
 	msg = &wire.PongMsg{}
 	msg.Created = time.Unix(0, protoEnvMsg.PongMsg.GetCreated())
-<<<<<<< HEAD
-=======
 
->>>>>>> 85d5f6d2
 	return msg
 }
 
