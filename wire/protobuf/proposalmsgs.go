// Copyright 2025 - See NOTICE file for copyright holders.
//
// Licensed under the Apache License, Version 2.0 (the "License");
// you may not use this file except in compliance with the License.
// You may obtain a copy of the License at
//
//     http://www.apache.org/licenses/LICENSE-2.0
//
// Unless required by applicable law or agreed to in writing, software
// distributed under the License is distributed on an "AS IS" BASIS,
// WITHOUT WARRANTIES OR CONDITIONS OF ANY KIND, either express or implied.
// See the License for the specific language governing permissions and
// limitations under the License.

package protobuf

import (
	"bytes"
	"encoding/binary"
	"fmt"
	"math"
	"math/big"

	"github.com/pkg/errors"
	"perun.network/go-perun/channel"
	"perun.network/go-perun/client"
	"perun.network/go-perun/wallet"
	"perun.network/go-perun/wire"
)

// ToLedgerChannelProposalMsg converts a protobuf Envelope_LedgerChannelProposalMsg to a client
// LedgerChannelProposalMsg.
func ToLedgerChannelProposalMsg(protoEnvMsg *Envelope_LedgerChannelProposalMsg) (msg *client.LedgerChannelProposalMsg, err error) {
	protoMsg := protoEnvMsg.LedgerChannelProposalMsg

	msg = &client.LedgerChannelProposalMsg{}
<<<<<<< HEAD
=======

>>>>>>> 85d5f6d2
	msg.BaseChannelProposal, err = ToBaseChannelProposal(protoMsg.GetBaseChannelProposal())
	if err != nil {
		return nil, err
	}
<<<<<<< HEAD
=======

>>>>>>> 85d5f6d2
	msg.Participant, err = ToWalletAddr(protoMsg.GetParticipant())
	if err != nil {
		return nil, errors.WithMessage(err, "participant address")
	}
	msg.Peers, err = ToWireAddrs(protoMsg.GetPeers())
	return msg, errors.WithMessage(err, "peers")
}

// ToSubChannelProposalMsg converts a protobuf Envelope_SubChannelProposalMsg to a client SubChannelProposalMsg.
func ToSubChannelProposalMsg(protoEnvMsg *Envelope_SubChannelProposalMsg) (msg *client.SubChannelProposalMsg, err error) {
	protoMsg := protoEnvMsg.SubChannelProposalMsg

	msg = &client.SubChannelProposalMsg{}
	copy(msg.Parent[:], protoMsg.GetParent())
	msg.BaseChannelProposal, err = ToBaseChannelProposal(protoMsg.GetBaseChannelProposal())
	return msg, err
}

// ToVirtualChannelProposalMsg converts a protobuf Envelope_VirtualChannelProposalMsg to a client
// VirtualChannelProposalMsg.
func ToVirtualChannelProposalMsg(protoEnvMsg *Envelope_VirtualChannelProposalMsg) (msg *client.VirtualChannelProposalMsg, err error) {
	protoMsg := protoEnvMsg.VirtualChannelProposalMsg

	msg = &client.VirtualChannelProposalMsg{}
	msg.BaseChannelProposal, err = ToBaseChannelProposal(protoMsg.GetBaseChannelProposal())
	if err != nil {
		return nil, err
	}
	msg.Proposer, err = ToWalletAddr(protoMsg.GetProposer())
	if err != nil {
		return nil, errors.WithMessage(err, "proposer")
	}
	msg.Parents = make([]channel.ID, len(protoMsg.GetParents()))
	for i := range protoMsg.GetParents() {
		copy(msg.Parents[i][:], protoMsg.GetParents()[i])
	}
	msg.IndexMaps = make([][]channel.Index, len(protoMsg.GetIndexMaps()))
	for i := range protoMsg.GetIndexMaps() {
		msg.IndexMaps[i], err = ToIndexMap(protoMsg.GetIndexMaps()[i].GetIndexMap())
		if err != nil {
			return nil, err
		}
	}
	msg.Peers, err = ToWireAddrs(protoMsg.GetPeers())
	return msg, errors.WithMessage(err, "peers")
}

// ToLedgerChannelProposalAccMsg converts a protobuf Envelope_LedgerChannelProposalAccMsg to a client
// LedgerChannelProposalAccMsg.
func ToLedgerChannelProposalAccMsg(protoEnvMsg *Envelope_LedgerChannelProposalAccMsg) (msg *client.LedgerChannelProposalAccMsg, err error) {
	protoMsg := protoEnvMsg.LedgerChannelProposalAccMsg

	msg = &client.LedgerChannelProposalAccMsg{}
	msg.BaseChannelProposalAcc = ToBaseChannelProposalAcc(protoMsg.GetBaseChannelProposalAcc())
	msg.Participant, err = ToWalletAddr(protoMsg.GetParticipant())
	return msg, errors.WithMessage(err, "participant")
}

// ToSubChannelProposalAccMsg converts a protobuf Envelope_SubChannelProposalAccMsg to a client
// SubChannelProposalAccMsg.
func ToSubChannelProposalAccMsg(protoEnvMsg *Envelope_SubChannelProposalAccMsg) (msg *client.SubChannelProposalAccMsg) {
	protoMsg := protoEnvMsg.SubChannelProposalAccMsg

	msg = &client.SubChannelProposalAccMsg{}
	msg.BaseChannelProposalAcc = ToBaseChannelProposalAcc(protoMsg.GetBaseChannelProposalAcc())
	return msg
}

// ToVirtualChannelProposalAccMsg converts a protobuf Envelope_VirtualChannelProposalAccMsg to a client
// VirtualChannelProposalAccMsg.
func ToVirtualChannelProposalAccMsg(protoEnvMsg *Envelope_VirtualChannelProposalAccMsg) (msg *client.VirtualChannelProposalAccMsg, err error) {
	protoMsg := protoEnvMsg.VirtualChannelProposalAccMsg

	msg = &client.VirtualChannelProposalAccMsg{}
	msg.BaseChannelProposalAcc = ToBaseChannelProposalAcc(protoMsg.GetBaseChannelProposalAcc())
	msg.Responder, err = ToWalletAddr(protoMsg.GetResponder())
	return msg, errors.WithMessage(err, "responder")
}

// ToChannelProposalRejMsg converts a protobuf Envelope_ChannelProposalRejMsg to a client ChannelProposalRejMsg.
func ToChannelProposalRejMsg(protoEnvMsg *Envelope_ChannelProposalRejMsg) (msg *client.ChannelProposalRejMsg) {
	protoMsg := protoEnvMsg.ChannelProposalRejMsg

	msg = &client.ChannelProposalRejMsg{}
	copy(msg.ProposalID[:], protoMsg.GetProposalId())
	msg.Reason = protoMsg.GetReason()
	return msg
}

// ToWalletAddr converts a protobuf wallet address to a wallet.Address.
func ToWalletAddr(protoAddr *Address) (map[wallet.BackendID]wallet.Address, error) {
	addrMap := make(map[wallet.BackendID]wallet.Address)
<<<<<<< HEAD
=======

>>>>>>> 85d5f6d2
	for i := range protoAddr.GetAddressMapping() {
		var k int32
		if err := binary.Read(bytes.NewReader(protoAddr.GetAddressMapping()[i].GetKey()), binary.BigEndian, &k); err != nil {
			return nil, fmt.Errorf("failed to read key: %w", err)
		}
		addr := wallet.NewAddress(wallet.BackendID(k))
		if err := addr.UnmarshalBinary(protoAddr.GetAddressMapping()[i].GetAddress()); err != nil {
			return nil, fmt.Errorf("failed to unmarshal address for key %d: %w", k, err)
		}

		addrMap[wallet.BackendID(k)] = addr
	}
	return addrMap, nil
}

// ToWireAddr converts a protobuf wallet address to a wallet.Address.
func ToWireAddr(protoAddr *Address) (map[wallet.BackendID]wire.Address, error) {
	addrMap := make(map[wallet.BackendID]wire.Address)
<<<<<<< HEAD
=======

>>>>>>> 85d5f6d2
	for i := range protoAddr.GetAddressMapping() {
		var k int32
		if err := binary.Read(bytes.NewReader(protoAddr.GetAddressMapping()[i].GetKey()), binary.BigEndian, &k); err != nil {
			return nil, fmt.Errorf("failed to read key: %w", err)
		}
		addr := wire.NewAddress()
		if err := addr.UnmarshalBinary(protoAddr.GetAddressMapping()[i].GetAddress()); err != nil {
			return nil, fmt.Errorf("failed to unmarshal address for key %d: %w", k, err)
		}

		addrMap[wallet.BackendID(k)] = addr
	}
	return addrMap, nil
}

// ToWalletAddrs converts protobuf wallet addresses to a slice of wallet.Address.
func ToWalletAddrs(protoAddrs []*Address) ([]map[wallet.BackendID]wallet.Address, error) {
	addrs := make([]map[wallet.BackendID]wallet.Address, len(protoAddrs))
	for i := range protoAddrs {
		addrMap, err := ToWalletAddr(protoAddrs[i])
		if err != nil {
			return nil, errors.WithMessagef(err, "%d'th address", i)
		}
		addrs[i] = addrMap
	}
	return addrs, nil
}

// ToWireAddrs converts protobuf wire addresses to a slice of wire.Address.
func ToWireAddrs(protoAddrs []*Address) ([]map[wallet.BackendID]wire.Address, error) {
	addrMap := make([]map[wallet.BackendID]wire.Address, len(protoAddrs))

	var err error
	for i, addMap := range protoAddrs {
		addrMap[i], err = ToWireAddr(addMap)
		if err != nil {
			return nil, errors.WithMessagef(err, "%d'th address", i)
		}
	}
	return addrMap, nil
}

// ToBaseChannelProposal converts a protobuf BaseChannelProposal to a client BaseChannelProposal.
func ToBaseChannelProposal(protoProp *BaseChannelProposal) (prop client.BaseChannelProposal, err error) {
	prop.ChallengeDuration = protoProp.GetChallengeDuration()
	copy(prop.ProposalID[:], protoProp.GetProposalId())
	copy(prop.NonceShare[:], protoProp.GetNonceShare())
	prop.InitBals, err = ToAllocation(protoProp.GetInitBals())
	if err != nil {
		return prop, errors.WithMessage(err, "init bals")
	}
	prop.FundingAgreement = ToBalances(protoProp.GetFundingAgreement())
	prop.App, prop.InitData, err = ToAppAndData(protoProp.GetApp(), protoProp.GetInitData())
	copy(prop.Aux[:], protoProp.GetAux())
	return prop, err
}

// ToBaseChannelProposalAcc converts a protobuf BaseChannelProposalAcc to a client BaseChannelProposalAcc.
func ToBaseChannelProposalAcc(protoPropAcc *BaseChannelProposalAcc) (propAcc client.BaseChannelProposalAcc) {
	copy(propAcc.ProposalID[:], protoPropAcc.GetProposalId())
	copy(propAcc.NonceShare[:], protoPropAcc.GetNonceShare())
	return
}

// ToApp converts a protobuf app to a channel.App.
func ToApp(protoApp []byte) (app channel.App, err error) {
	if len(protoApp) == 0 {
		app = channel.NoApp()
		return app, nil
	}
	appDef, _ := channel.NewAppID()

	err = appDef.UnmarshalBinary(protoApp)
	if err != nil {
		return app, err
	}
	app, err = channel.Resolve(appDef)
	return app, err
}

// ToAppAndData converts protobuf app and data to a channel.App and channel.Data.
func ToAppAndData(protoApp, protoData []byte) (app channel.App, data channel.Data, err error) {
	if len(protoApp) == 0 {
		app = channel.NoApp()
		data = channel.NoData()
		return app, data, nil
	}
	appDef, _ := channel.NewAppID()
	err = appDef.UnmarshalBinary(protoApp)
	if err != nil {
		return nil, nil, err
	}
	app, err = channel.Resolve(appDef)
	if err != nil {
		return
	}
	data = app.NewData()
	return app, data, data.UnmarshalBinary(protoData)
}

// ToIntSlice converts a [][]byte field from a protobuf message to a []int.
func ToIntSlice(backends [][]byte) ([]wallet.BackendID, error) {
	ints := make([]wallet.BackendID, len(backends))

	for i, backend := range backends {
		if len(backend) != 4 { //nolint:mnd
			return nil, fmt.Errorf("backend %d length is not 4 bytes", i)
		}

		var value int32
		err := binary.Read(bytes.NewReader(backend), binary.BigEndian, &value)
		if err != nil {
			return nil, fmt.Errorf("failed to convert backend %d bytes to int: %w", i, err)
		}

		ints[i] = wallet.BackendID(value)
	}

	return ints, nil
}

// ToAllocation converts a protobuf allocation to a channel.Allocation.
func ToAllocation(protoAlloc *Allocation) (alloc *channel.Allocation, err error) {
	alloc = &channel.Allocation{}
<<<<<<< HEAD
=======

>>>>>>> 85d5f6d2
	alloc.Backends, err = ToIntSlice(protoAlloc.GetBackends())
	if err != nil {
		return nil, errors.WithMessage(err, "backends")
	}
	alloc.Assets = make([]channel.Asset, len(protoAlloc.GetAssets()))
	for i := range protoAlloc.GetAssets() {
		alloc.Assets[i] = channel.NewAsset(alloc.Backends[i])
		err = alloc.Assets[i].UnmarshalBinary(protoAlloc.GetAssets()[i])
		if err != nil {
			return nil, errors.WithMessagef(err, "%d'th asset", i)
		}
	}
	alloc.Locked = make([]channel.SubAlloc, len(protoAlloc.GetLocked()))
	for i := range protoAlloc.GetLocked() {
		alloc.Locked[i], err = ToSubAlloc(protoAlloc.GetLocked()[i])
		if err != nil {
			return nil, errors.WithMessagef(err, "%d'th sub alloc", i)
		}
	}
	alloc.Balances = ToBalances(protoAlloc.GetBalances())
	return alloc, nil
}

// ToBalances converts a protobuf Balances to a channel.Balances.
func ToBalances(protoBalances *Balances) (balances channel.Balances) {
	balances = make([][]channel.Bal, len(protoBalances.GetBalances()))
	for i := range protoBalances.GetBalances() {
		balances[i] = ToBalance(protoBalances.GetBalances()[i])
	}
	return balances
}

// ToBalance converts a protobuf Balance to a channel.Bal.
func ToBalance(protoBalance *Balance) (balance []channel.Bal) {
	balance = make([]channel.Bal, len(protoBalance.GetBalance()))
	for j := range protoBalance.GetBalance() {
		balance[j] = new(big.Int).SetBytes(protoBalance.GetBalance()[j])
	}
	return balance
}

// ToSubAlloc converts a protobuf SubAlloc to a channel.SubAlloc.
func ToSubAlloc(protoSubAlloc *SubAlloc) (subAlloc channel.SubAlloc, err error) {
	subAlloc = channel.SubAlloc{}
<<<<<<< HEAD
=======

>>>>>>> 85d5f6d2
	subAlloc.Bals = ToBalance(protoSubAlloc.GetBals())
	if len(protoSubAlloc.GetId()) != len(subAlloc.ID) {
		return subAlloc, errors.New("sub alloc id has incorrect length")
	}
<<<<<<< HEAD
=======

>>>>>>> 85d5f6d2
	copy(subAlloc.ID[:], protoSubAlloc.GetId())
	subAlloc.IndexMap, err = ToIndexMap(protoSubAlloc.GetIndexMap().GetIndexMap())
	return subAlloc, err
}

// ToIndexMap converts a protobuf IndexMap to a channel.IndexMap.
func ToIndexMap(protoIndexMap []uint32) (indexMap []channel.Index, err error) {
	indexMap = make([]channel.Index, len(protoIndexMap))
	for i := range protoIndexMap {
		if protoIndexMap[i] > math.MaxUint16 {
			return nil, fmt.Errorf("%d'th index is invalid", i) // We do not want to define this as constant error.
		}
		val := protoIndexMap[i]
		if val > math.MaxUint16 {
			return indexMap, fmt.Errorf("index too large: %d", val)
		}
		indexMap[i] = channel.Index(uint16(val))
	}
	return indexMap, nil
}

// FromLedgerChannelProposalMsg converts a client LedgerChannelProposalMsg to a protobuf
// Envelope_LedgerChannelProposalMsg.
func FromLedgerChannelProposalMsg(msg *client.LedgerChannelProposalMsg) (_ *Envelope_LedgerChannelProposalMsg, err error) {
	protoMsg := &LedgerChannelProposalMsg{}

	protoMsg.BaseChannelProposal, err = FromBaseChannelProposal(msg.BaseChannelProposal)
	if err != nil {
		return nil, err
	}
	protoMsg.Participant, err = FromWalletAddr(msg.Participant)
	if err != nil {
		return nil, errors.WithMessage(err, "participant address")
	}
	protoMsg.Peers, err = FromWireAddrs(msg.Peers)
	return &Envelope_LedgerChannelProposalMsg{protoMsg}, errors.WithMessage(err, "peers")
}

// FromSubChannelProposalMsg converts a client SubChannelProposalMsg to a protobuf Envelope_SubChannelProposalMsg.
func FromSubChannelProposalMsg(msg *client.SubChannelProposalMsg) (_ *Envelope_SubChannelProposalMsg, err error) {
	protoMsg := &SubChannelProposalMsg{}
	protoMsg.Parent = make([]byte, len(msg.Parent))
	copy(protoMsg.GetParent(), msg.Parent[:])
	protoMsg.BaseChannelProposal, err = FromBaseChannelProposal(msg.BaseChannelProposal)
	return &Envelope_SubChannelProposalMsg{protoMsg}, err
}

// FromVirtualChannelProposalMsg converts a client VirtualChannelProposalMsg to a protobuf
// Envelope_VirtualChannelProposalMsg.
func FromVirtualChannelProposalMsg(msg *client.VirtualChannelProposalMsg) (_ *Envelope_VirtualChannelProposalMsg, err error) {
	protoMsg := &VirtualChannelProposalMsg{}
	protoMsg.BaseChannelProposal, err = FromBaseChannelProposal(msg.BaseChannelProposal)
	if err != nil {
		return nil, err
	}
	protoMsg.Proposer, err = FromWalletAddr(msg.Proposer)
	if err != nil {
		return nil, err
	}
	protoMsg.Parents = make([][]byte, len(msg.Parents))
	for i := range msg.Parents {
		protoMsg.Parents[i] = make([]byte, len(msg.Parents[i]))
		copy(protoMsg.GetParents()[i], msg.Parents[i][:])
	}
	protoMsg.IndexMaps = make([]*IndexMap, len(msg.IndexMaps))
	for i := range msg.IndexMaps {
		protoMsg.IndexMaps[i] = &IndexMap{IndexMap: FromIndexMap(msg.IndexMaps[i])}
	}

	protoMsg.Peers, err = FromWireAddrs(msg.Peers)
	return &Envelope_VirtualChannelProposalMsg{protoMsg}, errors.WithMessage(err, "peers")
}

// FromLedgerChannelProposalAccMsg converts a client LedgerChannelProposalAccMsg to a protobuf
// Envelope_LedgerChannelProposalAccMsg.
func FromLedgerChannelProposalAccMsg(msg *client.LedgerChannelProposalAccMsg) (_ *Envelope_LedgerChannelProposalAccMsg, err error) {
	protoMsg := &LedgerChannelProposalAccMsg{}
	protoMsg.BaseChannelProposalAcc = FromBaseChannelProposalAcc(msg.BaseChannelProposalAcc)
	protoMsg.Participant, err = FromWalletAddr(msg.Participant)
	return &Envelope_LedgerChannelProposalAccMsg{protoMsg}, errors.WithMessage(err, "participant")
}

// FromSubChannelProposalAccMsg converts a client SubChannelProposalAccMsg to a protobuf
// Envelope_SubChannelProposalAccMsg.
func FromSubChannelProposalAccMsg(msg *client.SubChannelProposalAccMsg) (_ *Envelope_SubChannelProposalAccMsg) {
	protoMsg := &SubChannelProposalAccMsg{}
	protoMsg.BaseChannelProposalAcc = FromBaseChannelProposalAcc(msg.BaseChannelProposalAcc)
	return &Envelope_SubChannelProposalAccMsg{protoMsg}
}

// FromVirtualChannelProposalAccMsg converts a client VirtualChannelProposalAccMsg to a protobuf
// Envelope_VirtualChannelProposalAccMsg.
func FromVirtualChannelProposalAccMsg(msg *client.VirtualChannelProposalAccMsg) (_ *Envelope_VirtualChannelProposalAccMsg, err error) {
	protoMsg := &VirtualChannelProposalAccMsg{}
	protoMsg.BaseChannelProposalAcc = FromBaseChannelProposalAcc(msg.BaseChannelProposalAcc)
	protoMsg.Responder, err = FromWalletAddr(msg.Responder)
	return &Envelope_VirtualChannelProposalAccMsg{protoMsg}, errors.WithMessage(err, "responder")
}

// FromChannelProposalRejMsg converts a client ChannelProposalRejMsg to a protobuf Envelope_ChannelProposalRejMsg.
func FromChannelProposalRejMsg(msg *client.ChannelProposalRejMsg) (_ *Envelope_ChannelProposalRejMsg) {
	protoMsg := &ChannelProposalRejMsg{}
	protoMsg.ProposalId = make([]byte, len(msg.ProposalID))
	copy(protoMsg.GetProposalId(), msg.ProposalID[:])
	protoMsg.Reason = msg.Reason
	return &Envelope_ChannelProposalRejMsg{protoMsg}
}

// FromWalletAddr converts a wallet.Address to a protobuf wallet address.
func FromWalletAddr(addr map[wallet.BackendID]wallet.Address) (*Address, error) {
	var addressMappings []*AddressMapping //nolint:prealloc

	for key, address := range addr {
		keyBytes := make([]byte, 4) //nolint:mnd
		keyInt := int(key)
		if keyInt < 0 || keyInt > math.MaxUint32 {
			panic("Key exceeds uint32 range")
		}
		binary.BigEndian.PutUint32(keyBytes, uint32(keyInt))

		addressBytes, err := address.MarshalBinary()
		if err != nil {
			return nil, fmt.Errorf("failed to marshal address for key %d: %w", key, err)
		}

		addressMappings = append(addressMappings, &AddressMapping{
			Key:     keyBytes,
			Address: addressBytes,
		})
	}

	return &Address{
		AddressMapping: addressMappings,
	}, nil
}

// FromWireAddr converts a wallet.Address to a protobuf wire address.
func FromWireAddr(addr map[wallet.BackendID]wire.Address) (*Address, error) {
	var addressMappings []*AddressMapping //nolint:prealloc

	for key, address := range addr {
		keyBytes := make([]byte, 4) //nolint:mnd
		keyInt := int(key)
		if keyInt < 0 || keyInt > math.MaxUint32 {
			panic("Key exceeds uint32 range")
		}
<<<<<<< HEAD
=======

>>>>>>> 85d5f6d2
		binary.BigEndian.PutUint32(keyBytes, uint32(keyInt))

		addressBytes, err := address.MarshalBinary()
		if err != nil {
			return nil, fmt.Errorf("failed to marshal address for key %d: %w", key, err)
		}

		addressMappings = append(addressMappings, &AddressMapping{
			Key:     keyBytes,
			Address: addressBytes,
		})
	}

	return &Address{
		AddressMapping: addressMappings,
	}, nil
}

// FromWalletAddrs converts a slice of wallet.Address to protobuf wallet addresses.
func FromWalletAddrs(addrs []map[wallet.BackendID]wallet.Address) (protoAddrs []*Address, err error) {
	protoAddrs = make([]*Address, len(addrs))
	for i := range addrs {
		protoAddrs[i], err = FromWalletAddr(addrs[i])
		if err != nil {
			return nil, errors.WithMessagef(err, "%d'th address", i)
		}
	}
	return protoAddrs, nil
}

// FromWireAddrs converts a slice of wire.Address to protobuf wire addresses.
func FromWireAddrs(addrs []map[wallet.BackendID]wire.Address) (protoAddrs []*Address, err error) {
	protoAddrs = make([]*Address, len(addrs))
	for i := range addrs {
		protoAddrs[i], err = FromWireAddr(addrs[i])
		if err != nil {
			return nil, errors.WithMessagef(err, "%d'th address", i)
		}
	}
	return protoAddrs, nil
}

// FromBaseChannelProposal converts a client BaseChannelProposal to a protobuf BaseChannelProposal.
func FromBaseChannelProposal(prop client.BaseChannelProposal) (protoProp *BaseChannelProposal, err error) {
	protoProp = &BaseChannelProposal{}

	protoProp.ProposalId = make([]byte, len(prop.ProposalID))
	copy(protoProp.GetProposalId(), prop.ProposalID[:])

	protoProp.NonceShare = make([]byte, len(prop.NonceShare))
	copy(protoProp.GetNonceShare(), prop.NonceShare[:])

	protoProp.Aux = make([]byte, len(prop.Aux))
	copy(protoProp.GetAux(), prop.Aux[:])

	protoProp.ChallengeDuration = prop.ChallengeDuration

	protoProp.InitBals, err = FromAllocation(*prop.InitBals)
	if err != nil {
		return nil, errors.WithMessage(err, "init bals")
	}
	protoProp.FundingAgreement, err = FromBalances(prop.FundingAgreement)
	if err != nil {
		return nil, errors.WithMessage(err, "funding agreement")
	}
	protoProp.App, protoProp.InitData, err = FromAppAndData(prop.App, prop.InitData)
	return protoProp, err
}

// FromBaseChannelProposalAcc converts a client BaseChannelProposalAcc to a protobuf BaseChannelProposalAcc.
func FromBaseChannelProposalAcc(propAcc client.BaseChannelProposalAcc) (protoPropAcc *BaseChannelProposalAcc) {
	protoPropAcc = &BaseChannelProposalAcc{}
	protoPropAcc.ProposalId = make([]byte, len(propAcc.ProposalID))
	protoPropAcc.NonceShare = make([]byte, len(propAcc.NonceShare))
	copy(protoPropAcc.GetProposalId(), propAcc.ProposalID[:])
	copy(protoPropAcc.GetNonceShare(), propAcc.NonceShare[:])
	return protoPropAcc
}

// FromApp converts a channel.App to a protobuf app.
func FromApp(app channel.App) (protoApp []byte, err error) {
	if channel.IsNoApp(app) {
		return []byte{}, nil
	}
	protoApp, err = app.Def().MarshalBinary()
	return protoApp, err
}

// FromAppAndData converts channel.App and channel.Data to protobuf app and data.
func FromAppAndData(app channel.App, data channel.Data) (protoApp, protoData []byte, err error) {
	if channel.IsNoApp(app) {
		return []byte{}, []byte{}, nil
	}

	protoApp, err = app.Def().MarshalBinary()
	if err != nil {
		return []byte{}, []byte{}, err
	}
	protoData, err = data.MarshalBinary()
	return protoApp, protoData, err
}

// FromAllocation converts a channel.Allocation to a protobuf Allocation.
func FromAllocation(alloc channel.Allocation) (protoAlloc *Allocation, err error) {
	protoAlloc = &Allocation{}

	protoAlloc.Backends = make([][]byte, len(alloc.Backends))
	for i := range alloc.Backends {
		protoAlloc.Backends[i] = make([]byte, 4) //nolint:mnd
		id := int(alloc.Backends[i])
		if id < 0 || id > math.MaxUint32 {
			panic("BackendID exceeds uint32 range")
		}
<<<<<<< HEAD
=======

>>>>>>> 85d5f6d2
		binary.BigEndian.PutUint32(protoAlloc.GetBackends()[i], uint32(id))
	}
	protoAlloc.Assets = make([][]byte, len(alloc.Assets))
	for i := range alloc.Assets {
		protoAlloc.Assets[i], err = alloc.Assets[i].MarshalBinary()
		if err != nil {
			return nil, errors.WithMessagef(err, "%d'th asset", i)
		}
	}
	locked := make([]*SubAlloc, len(alloc.Locked))
	for i := range alloc.Locked {
		locked[i], err = FromSubAlloc(alloc.Locked[i])
		if err != nil {
			return nil, errors.WithMessagef(err, "%d'th sub alloc", i)
		}
	}
	protoAlloc.Balances, err = FromBalances(alloc.Balances)
	return protoAlloc, err
}

// FromBalances converts a channel.Balances to a protobuf Balances.
func FromBalances(balances channel.Balances) (protoBalances *Balances, err error) {
	protoBalances = &Balances{
		Balances: make([]*Balance, len(balances)),
	}
	for i := range balances {
		protoBalances.Balances[i], err = FromBalance(balances[i])
		if err != nil {
			return nil, errors.WithMessagef(err, "%d'th balance", i)
		}
	}
	return protoBalances, nil
}

// FromBalance converts a slice of channel.Bal to a protobuf Balance.
func FromBalance(balance []channel.Bal) (protoBalance *Balance, err error) {
	protoBalance = &Balance{
		Balance: make([][]byte, len(balance)),
	}
	for i := range balance {
		if balance[i] == nil {
			return nil, fmt.Errorf("%d'th amount is nil", i) // We do not want to define this as constant error.
		}

		if balance[i].Sign() == -1 {
			return nil, fmt.Errorf("%d'th amount is negative", i) // We do not want to define this as constant error.
		}
		protoBalance.Balance[i] = balance[i].Bytes()
	}
	return protoBalance, nil
}

// FromSubAlloc converts a channel.SubAlloc to a protobuf SubAlloc.
func FromSubAlloc(subAlloc channel.SubAlloc) (protoSubAlloc *SubAlloc, err error) {
	protoSubAlloc = &SubAlloc{}
	protoSubAlloc.Id = make([]byte, len(subAlloc.ID))
	copy(protoSubAlloc.GetId(), subAlloc.ID[:])
	protoSubAlloc.IndexMap = &IndexMap{IndexMap: FromIndexMap(subAlloc.IndexMap)}
	protoSubAlloc.Bals, err = FromBalance(subAlloc.Bals)
	return protoSubAlloc, err
}

// FromIndexMap converts a channel.IndexMap to a protobuf index map.
func FromIndexMap(indexMap []channel.Index) (protoIndexMap []uint32) {
	protoIndexMap = make([]uint32, len(indexMap))
	for i := range indexMap {
		protoIndexMap[i] = uint32(indexMap[i])
	}
	return protoIndexMap
}<|MERGE_RESOLUTION|>--- conflicted
+++ resolved
@@ -34,18 +34,12 @@
 	protoMsg := protoEnvMsg.LedgerChannelProposalMsg
 
 	msg = &client.LedgerChannelProposalMsg{}
-<<<<<<< HEAD
-=======
-
->>>>>>> 85d5f6d2
+
 	msg.BaseChannelProposal, err = ToBaseChannelProposal(protoMsg.GetBaseChannelProposal())
 	if err != nil {
 		return nil, err
 	}
-<<<<<<< HEAD
-=======
-
->>>>>>> 85d5f6d2
+
 	msg.Participant, err = ToWalletAddr(protoMsg.GetParticipant())
 	if err != nil {
 		return nil, errors.WithMessage(err, "participant address")
@@ -138,10 +132,7 @@
 // ToWalletAddr converts a protobuf wallet address to a wallet.Address.
 func ToWalletAddr(protoAddr *Address) (map[wallet.BackendID]wallet.Address, error) {
 	addrMap := make(map[wallet.BackendID]wallet.Address)
-<<<<<<< HEAD
-=======
-
->>>>>>> 85d5f6d2
+
 	for i := range protoAddr.GetAddressMapping() {
 		var k int32
 		if err := binary.Read(bytes.NewReader(protoAddr.GetAddressMapping()[i].GetKey()), binary.BigEndian, &k); err != nil {
@@ -160,10 +151,7 @@
 // ToWireAddr converts a protobuf wallet address to a wallet.Address.
 func ToWireAddr(protoAddr *Address) (map[wallet.BackendID]wire.Address, error) {
 	addrMap := make(map[wallet.BackendID]wire.Address)
-<<<<<<< HEAD
-=======
-
->>>>>>> 85d5f6d2
+
 	for i := range protoAddr.GetAddressMapping() {
 		var k int32
 		if err := binary.Read(bytes.NewReader(protoAddr.GetAddressMapping()[i].GetKey()), binary.BigEndian, &k); err != nil {
@@ -288,10 +276,7 @@
 // ToAllocation converts a protobuf allocation to a channel.Allocation.
 func ToAllocation(protoAlloc *Allocation) (alloc *channel.Allocation, err error) {
 	alloc = &channel.Allocation{}
-<<<<<<< HEAD
-=======
-
->>>>>>> 85d5f6d2
+
 	alloc.Backends, err = ToIntSlice(protoAlloc.GetBackends())
 	if err != nil {
 		return nil, errors.WithMessage(err, "backends")
@@ -336,18 +321,12 @@
 // ToSubAlloc converts a protobuf SubAlloc to a channel.SubAlloc.
 func ToSubAlloc(protoSubAlloc *SubAlloc) (subAlloc channel.SubAlloc, err error) {
 	subAlloc = channel.SubAlloc{}
-<<<<<<< HEAD
-=======
-
->>>>>>> 85d5f6d2
+
 	subAlloc.Bals = ToBalance(protoSubAlloc.GetBals())
 	if len(protoSubAlloc.GetId()) != len(subAlloc.ID) {
 		return subAlloc, errors.New("sub alloc id has incorrect length")
 	}
-<<<<<<< HEAD
-=======
-
->>>>>>> 85d5f6d2
+
 	copy(subAlloc.ID[:], protoSubAlloc.GetId())
 	subAlloc.IndexMap, err = ToIndexMap(protoSubAlloc.GetIndexMap().GetIndexMap())
 	return subAlloc, err
@@ -494,10 +473,7 @@
 		if keyInt < 0 || keyInt > math.MaxUint32 {
 			panic("Key exceeds uint32 range")
 		}
-<<<<<<< HEAD
-=======
-
->>>>>>> 85d5f6d2
+
 		binary.BigEndian.PutUint32(keyBytes, uint32(keyInt))
 
 		addressBytes, err := address.MarshalBinary()
@@ -611,10 +587,7 @@
 		if id < 0 || id > math.MaxUint32 {
 			panic("BackendID exceeds uint32 range")
 		}
-<<<<<<< HEAD
-=======
-
->>>>>>> 85d5f6d2
+
 		binary.BigEndian.PutUint32(protoAlloc.GetBackends()[i], uint32(id))
 	}
 	protoAlloc.Assets = make([][]byte, len(alloc.Assets))
