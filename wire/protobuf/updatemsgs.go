<<<<<<< HEAD
// Copyright 2024 - See NOTICE file for copyright holders.
=======
// Copyright 2025 - See NOTICE file for copyright holders.
>>>>>>> b53c36b5
//
// Licensed under the Apache License, Version 2.0 (the "License");
// you may not use this file except in compliance with the License.
// You may obtain a copy of the License at
//
//     http://www.apache.org/licenses/LICENSE-2.0
//
// Unless required by applicable law or agreed to in writing, software
// distributed under the License is distributed on an "AS IS" BASIS,
// WITHOUT WARRANTIES OR CONDITIONS OF ANY KIND, either express or implied.
// See the License for the specific language governing permissions and
// limitations under the License.

package protobuf

import (
	"math"
	"math/big"

	"github.com/pkg/errors"
	"perun.network/go-perun/channel"
	"perun.network/go-perun/client"
)

// ToChannelUpdateMsg converts a protobuf Envelope_ChannelUpdateMsg to a client.ChannelUpdateMsg.
func ToChannelUpdateMsg(protoEnvMsg *Envelope_ChannelUpdateMsg) (*client.ChannelUpdateMsg, error) {
	update, err := ToChannelUpdate(protoEnvMsg.ChannelUpdateMsg)
	return &update, err
}

// ToVirtualChannelFundingProposalMsg converts a protobuf Envelope_VirtualChannelFundingProposalMsg to a
// client.VirtualChannelFundingProposalMsg.
func ToVirtualChannelFundingProposalMsg(protoEnvMsg *Envelope_VirtualChannelFundingProposalMsg) (
	msg *client.VirtualChannelFundingProposalMsg,
	err error,
) {
	protoMsg := protoEnvMsg.VirtualChannelFundingProposalMsg

	msg = &client.VirtualChannelFundingProposalMsg{}
	msg.Initial, err = ToSignedState(protoMsg.Initial)
	if err != nil {
		return nil, errors.WithMessage(err, "initial state")
	}
	msg.IndexMap, err = ToIndexMap(protoMsg.IndexMap.IndexMap)
	if err != nil {
		return nil, err
	}
	msg.ChannelUpdateMsg, err = ToChannelUpdate(protoMsg.ChannelUpdateMsg)
	return msg, err
}

// ToVirtualChannelSettlementProposalMsg converts a protobuf Envelope_VirtualChannelSettlementProposalMsg to a
// client.VirtualChannelSettlementProposalMsg.
func ToVirtualChannelSettlementProposalMsg(protoEnvMsg *Envelope_VirtualChannelSettlementProposalMsg) (
	msg *client.VirtualChannelSettlementProposalMsg,
	err error,
) {
	protoMsg := protoEnvMsg.VirtualChannelSettlementProposalMsg

	msg = &client.VirtualChannelSettlementProposalMsg{}
	msg.Final, err = ToSignedState(protoMsg.Final)
	if err != nil {
		return nil, errors.WithMessage(err, "final state")
	}
	msg.ChannelUpdateMsg, err = ToChannelUpdate(protoMsg.ChannelUpdateMsg)
	return msg, err
}

// ToChannelUpdateAccMsg converts a protobuf Envelope_ChannelUpdateAccMsg to a client.ChannelUpdateAccMsg.
func ToChannelUpdateAccMsg(protoEnvMsg *Envelope_ChannelUpdateAccMsg) (msg *client.ChannelUpdateAccMsg) {
	protoMsg := protoEnvMsg.ChannelUpdateAccMsg

	msg = &client.ChannelUpdateAccMsg{}
	msg.ChannelID, _ = ToIDs(protoEnvMsg.ChannelUpdateAccMsg.ChannelId)
	msg.Version = protoMsg.Version
	msg.Sig = make([]byte, len(protoMsg.Sig))
	copy(msg.Sig, protoMsg.Sig)
	return msg
}

// ToChannelUpdateRejMsg converts a protobuf Envelope_ChannelUpdateRejMsg to a client.ChannelUpdateRejMsg.
func ToChannelUpdateRejMsg(protoEnvMsg *Envelope_ChannelUpdateRejMsg) (msg *client.ChannelUpdateRejMsg) {
	protoMsg := protoEnvMsg.ChannelUpdateRejMsg

	msg = &client.ChannelUpdateRejMsg{}
	msg.ChannelID, _ = ToIDs(protoEnvMsg.ChannelUpdateRejMsg.ChannelId)
	msg.Version = protoMsg.Version
	msg.Reason = protoMsg.Reason
	return msg
}

// ToChannelUpdate parses protobuf channel updates.
func ToChannelUpdate(protoUpdate *ChannelUpdateMsg) (update client.ChannelUpdateMsg, err error) {
	if protoUpdate.ChannelUpdate.ActorIdx > math.MaxUint16 {
		return update, errors.New("actor index is invalid")
	}
	update.ActorIdx = channel.Index(protoUpdate.ChannelUpdate.ActorIdx)
	update.Sig = make([]byte, len(protoUpdate.Sig))
	copy(update.Sig, protoUpdate.Sig)
	update.State, err = ToState(protoUpdate.ChannelUpdate.State)
	return update, err
}

// ToSignedState converts a protobuf SignedState to a channel.SignedState.
func ToSignedState(protoSignedState *SignedState) (signedState channel.SignedState, err error) {
	signedState.Params, err = ToParams(protoSignedState.Params)
	if err != nil {
		return signedState, err
	}
	signedState.Sigs = make([][]byte, len(protoSignedState.Sigs))
	for i := range protoSignedState.Sigs {
		signedState.Sigs[i] = make([]byte, len(protoSignedState.Sigs[i]))
		copy(signedState.Sigs[i], protoSignedState.Sigs[i])
	}
	signedState.State, err = ToState(protoSignedState.State)
	return signedState, err
}

// ToParams converts a protobuf Params to a channel.Params.
func ToParams(protoParams *Params) (*channel.Params, error) {
	app, err := ToApp(protoParams.App)
	if err != nil {
		return nil, err
	}
	parts, err := ToWalletAddrs(protoParams.Parts)
	if err != nil {
		return nil, errors.WithMessage(err, "parts")
	}
	params := channel.NewParamsUnsafe(
		protoParams.ChallengeDuration,
		parts,
		app,
		(new(big.Int)).SetBytes(protoParams.Nonce),
		protoParams.LedgerChannel,
		protoParams.VirtualChannel)

	return params, nil
}

// ToState converts a protobuf State to a channel.State.
func ToState(protoState *State) (state *channel.State, err error) {
	state = &channel.State{}
	state.ID, err = ToIDs(protoState.Id)
	if err != nil {
		return nil, errors.WithMessage(err, "id")
	}
	state.Version = protoState.Version
	state.IsFinal = protoState.IsFinal
	allocation, err := ToAllocation(protoState.Allocation)
	if err != nil {
		return nil, errors.WithMessage(err, "allocation")
	}
	state.Allocation = *allocation
	state.App, state.Data, err = ToAppAndData(protoState.App, protoState.Data)
	return state, err
}

// FromChannelUpdateMsg converts a client.ChannelUpdateMsg to a protobuf Envelope_ChannelUpdateMsg.
func FromChannelUpdateMsg(msg *client.ChannelUpdateMsg) (*Envelope_ChannelUpdateMsg, error) {
	protoMsg, err := FromChannelUpdate(msg)
	return &Envelope_ChannelUpdateMsg{protoMsg}, err
}

// FromVirtualChannelFundingProposalMsg converts a client.VirtualChannelFundingProposalMsg to a protobuf
// Envelope_VirtualChannelFundingProposalMsg.
func FromVirtualChannelFundingProposalMsg(msg *client.VirtualChannelFundingProposalMsg) (
	_ *Envelope_VirtualChannelFundingProposalMsg,
	err error,
) {
	protoMsg := &VirtualChannelFundingProposalMsg{}

	protoMsg.Initial, err = FromSignedState(&msg.Initial)
	if err != nil {
		return nil, errors.WithMessage(err, "initial state")
	}
	protoMsg.IndexMap = &IndexMap{IndexMap: FromIndexMap(msg.IndexMap)}
	protoMsg.ChannelUpdateMsg, err = FromChannelUpdate(&msg.ChannelUpdateMsg)
	return &Envelope_VirtualChannelFundingProposalMsg{protoMsg}, err
}

// FromVirtualChannelSettlementProposalMsg converts a client.VirtualChannelSettlementProposalMsg to a protobuf
// Envelope_VirtualChannelSettlementProposalMsg.
func FromVirtualChannelSettlementProposalMsg(msg *client.VirtualChannelSettlementProposalMsg) (
	_ *Envelope_VirtualChannelSettlementProposalMsg,
	err error,
) {
	protoMsg := &VirtualChannelSettlementProposalMsg{}

	protoMsg.ChannelUpdateMsg, err = FromChannelUpdate(&msg.ChannelUpdateMsg)
	if err != nil {
		return nil, err
	}
	protoMsg.Final, err = FromSignedState(&msg.Final)
	return &Envelope_VirtualChannelSettlementProposalMsg{protoMsg}, err
}

// FromChannelUpdateAccMsg converts a client.ChannelUpdateAccMsg to a protobuf Envelope_ChannelUpdateAccMsg.
func FromChannelUpdateAccMsg(msg *client.ChannelUpdateAccMsg) *Envelope_ChannelUpdateAccMsg {
	protoMsg := &ChannelUpdateAccMsg{}

	protoMsg.ChannelId, _ = FromIDs(msg.ChannelID)
	protoMsg.Sig = make([]byte, len(msg.Sig))
	copy(protoMsg.Sig, msg.Sig)
	protoMsg.Version = msg.Version
	return &Envelope_ChannelUpdateAccMsg{protoMsg}
}

// FromChannelUpdateRejMsg converts a client.ChannelUpdateRejMsg to a protobuf Envelope_ChannelUpdateRejMsg.
func FromChannelUpdateRejMsg(msg *client.ChannelUpdateRejMsg) *Envelope_ChannelUpdateRejMsg {
	protoMsg := &ChannelUpdateRejMsg{}
	protoMsg.ChannelId, _ = FromIDs(msg.ChannelID)
	protoMsg.Version = msg.Version
	protoMsg.Reason = msg.Reason
	return &Envelope_ChannelUpdateRejMsg{protoMsg}
}

// FromChannelUpdate converts a client.ChannelUpdateMsg to a protobuf ChannelUpdateMsg.
func FromChannelUpdate(update *client.ChannelUpdateMsg) (protoUpdate *ChannelUpdateMsg, err error) {
	protoUpdate = &ChannelUpdateMsg{}
	protoUpdate.ChannelUpdate = &ChannelUpdate{}

	protoUpdate.ChannelUpdate.ActorIdx = uint32(update.ChannelUpdate.ActorIdx)
	protoUpdate.Sig = make([]byte, len(update.Sig))
	copy(protoUpdate.Sig, update.Sig)
	protoUpdate.ChannelUpdate.State, err = FromState(update.ChannelUpdate.State)
	return protoUpdate, err
}

// FromSignedState converts a channel.SignedState to a protobuf SignedState.
func FromSignedState(signedState *channel.SignedState) (protoSignedState *SignedState, err error) {
	protoSignedState = &SignedState{}
	protoSignedState.Sigs = make([][]byte, len(signedState.Sigs))
	for i := range signedState.Sigs {
		protoSignedState.Sigs[i] = make([]byte, len(signedState.Sigs[i]))
		copy(protoSignedState.Sigs[i], signedState.Sigs[i])
	}
	protoSignedState.Params, err = FromParams(signedState.Params)
	if err != nil {
		return nil, err
	}
	protoSignedState.State, err = FromState(signedState.State)
	return protoSignedState, err
}

// FromParams converts a channel.Params to a protobuf Params.
func FromParams(params *channel.Params) (protoParams *Params, err error) {
	protoParams = &Params{}

	protoParams.Nonce = params.Nonce.Bytes()
	protoParams.ChallengeDuration = params.ChallengeDuration
	protoParams.LedgerChannel = params.LedgerChannel
	protoParams.VirtualChannel = params.VirtualChannel
	protoParams.Parts, err = FromWalletAddrs(params.Parts)
	if err != nil {
		return nil, errors.WithMessage(err, "parts")
	}
	protoParams.App, err = FromApp(params.App)
	return protoParams, err
}

// FromState converts a channel.State to a protobuf State.
func FromState(state *channel.State) (protoState *State, err error) {
	protoState = &State{}
	protoState.Id, _ = FromIDs(state.ID)
	protoState.Version = state.Version
	protoState.IsFinal = state.IsFinal
	protoState.Allocation, err = FromAllocation(state.Allocation)
	if err != nil {
		return nil, errors.WithMessage(err, "allocation")
	}
	protoState.App, protoState.Data, err = FromAppAndData(state.App, state.Data)
	return protoState, err
}<|MERGE_RESOLUTION|>--- conflicted
+++ resolved
@@ -1,8 +1,4 @@
-<<<<<<< HEAD
-// Copyright 2024 - See NOTICE file for copyright holders.
-=======
 // Copyright 2025 - See NOTICE file for copyright holders.
->>>>>>> b53c36b5
 //
 // Licensed under the Apache License, Version 2.0 (the "License");
 // you may not use this file except in compliance with the License.
@@ -76,7 +72,7 @@
 	protoMsg := protoEnvMsg.ChannelUpdateAccMsg
 
 	msg = &client.ChannelUpdateAccMsg{}
-	msg.ChannelID, _ = ToIDs(protoEnvMsg.ChannelUpdateAccMsg.ChannelId)
+	copy(msg.ChannelID[:], protoMsg.ChannelId)
 	msg.Version = protoMsg.Version
 	msg.Sig = make([]byte, len(protoMsg.Sig))
 	copy(msg.Sig, protoMsg.Sig)
@@ -88,7 +84,7 @@
 	protoMsg := protoEnvMsg.ChannelUpdateRejMsg
 
 	msg = &client.ChannelUpdateRejMsg{}
-	msg.ChannelID, _ = ToIDs(protoEnvMsg.ChannelUpdateRejMsg.ChannelId)
+	copy(msg.ChannelID[:], protoMsg.ChannelId)
 	msg.Version = protoMsg.Version
 	msg.Reason = protoMsg.Reason
 	return msg
@@ -145,10 +141,7 @@
 // ToState converts a protobuf State to a channel.State.
 func ToState(protoState *State) (state *channel.State, err error) {
 	state = &channel.State{}
-	state.ID, err = ToIDs(protoState.Id)
-	if err != nil {
-		return nil, errors.WithMessage(err, "id")
-	}
+	copy(state.ID[:], protoState.Id)
 	state.Version = protoState.Version
 	state.IsFinal = protoState.IsFinal
 	allocation, err := ToAllocation(protoState.Allocation)
@@ -203,7 +196,8 @@
 func FromChannelUpdateAccMsg(msg *client.ChannelUpdateAccMsg) *Envelope_ChannelUpdateAccMsg {
 	protoMsg := &ChannelUpdateAccMsg{}
 
-	protoMsg.ChannelId, _ = FromIDs(msg.ChannelID)
+	protoMsg.ChannelId = make([]byte, len(msg.ChannelID))
+	copy(protoMsg.ChannelId, msg.ChannelID[:])
 	protoMsg.Sig = make([]byte, len(msg.Sig))
 	copy(protoMsg.Sig, msg.Sig)
 	protoMsg.Version = msg.Version
@@ -213,7 +207,8 @@
 // FromChannelUpdateRejMsg converts a client.ChannelUpdateRejMsg to a protobuf Envelope_ChannelUpdateRejMsg.
 func FromChannelUpdateRejMsg(msg *client.ChannelUpdateRejMsg) *Envelope_ChannelUpdateRejMsg {
 	protoMsg := &ChannelUpdateRejMsg{}
-	protoMsg.ChannelId, _ = FromIDs(msg.ChannelID)
+	protoMsg.ChannelId = make([]byte, len(msg.ChannelID))
+	copy(protoMsg.ChannelId, msg.ChannelID[:])
 	protoMsg.Version = msg.Version
 	protoMsg.Reason = msg.Reason
 	return &Envelope_ChannelUpdateRejMsg{protoMsg}
@@ -266,7 +261,9 @@
 // FromState converts a channel.State to a protobuf State.
 func FromState(state *channel.State) (protoState *State, err error) {
 	protoState = &State{}
-	protoState.Id, _ = FromIDs(state.ID)
+
+	protoState.Id = make([]byte, len(state.ID))
+	copy(protoState.Id, state.ID[:])
 	protoState.Version = state.Version
 	protoState.IsFinal = state.IsFinal
 	protoState.Allocation, err = FromAllocation(state.Allocation)
