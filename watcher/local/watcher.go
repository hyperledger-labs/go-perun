--- conflicted
+++ resolved
@@ -1,8 +1,4 @@
-<<<<<<< HEAD
-// Copyright 2024 - See NOTICE file for copyright holders.
-=======
 // Copyright 2025 - See NOTICE file for copyright holders.
->>>>>>> b53c36b5
 //
 // Licensed under the Apache License, Version 2.0 (the "License");
 // you may not use this file except in compliance with the License.
@@ -22,8 +18,6 @@
 	"context"
 	stderrors "errors"
 	"time"
-
-	"perun.network/go-perun/wallet"
 
 	"github.com/pkg/errors"
 
@@ -61,7 +55,7 @@
 	}
 
 	ch struct {
-		id          map[wallet.BackendID]channel.ID
+		id          channel.ID
 		params      *channel.Params
 		isClosed    bool
 		done        chan struct{}
@@ -72,7 +66,7 @@
 		// registered with the watcher.
 		// Sub-channels are added when they are registered with the watcher and
 		// removed when they are de-registered from the watcher.
-		subChs map[string]struct{}
+		subChs map[channel.ID]struct{}
 
 		// For keeping track of the last received signed states for a
 		// sub-channel, after it is de-registered from the watcher.  These
@@ -80,7 +74,7 @@
 		// required while disputing any other channel in the channel tree and
 		// the particular sub-channel has already been de-registered from the
 		// watcher.
-		archivedSubChStates map[string]channel.SignedState
+		archivedSubChStates map[channel.ID]channel.SignedState
 
 		// For keeping track of the version registered on the blockchain for
 		// this channel. This is used to prevent registering the same state
@@ -163,7 +157,7 @@
 // sub-channels is supported.
 func (w *Watcher) StartWatchingSubChannel(
 	ctx context.Context,
-	parent map[wallet.BackendID]channel.ID,
+	parent channel.ID,
 	signedState channel.SignedState,
 ) (watcher.StatesPub, watcher.AdjudicatorSub, error) {
 	parentCh, ok := w.registry.retrieve(parent)
@@ -179,7 +173,7 @@
 	if err != nil {
 		return nil, nil, err
 	}
-	parentCh.subChs[channel.IDKey(signedState.State.ID)] = struct{}{}
+	parentCh.subChs[signedState.State.ID] = struct{}{}
 	return statesPub, eventsSub, nil
 }
 
@@ -218,7 +212,7 @@
 }
 
 func newCh(
-	id map[wallet.BackendID]channel.ID,
+	id channel.ID,
 	parent *ch,
 	params *channel.Params,
 	eventsFromChainSub channel.AdjudicatorSubscription,
@@ -232,8 +226,8 @@
 		parent:      parent,
 		multiLedger: multiLedger,
 
-		subChs:              make(map[string]struct{}),
-		archivedSubChStates: make(map[string]channel.SignedState),
+		subChs:              make(map[channel.ID]struct{}),
+		archivedSubChStates: make(map[channel.ID]channel.SignedState),
 
 		registered:        false,
 		registeredVersion: 0,
@@ -429,7 +423,7 @@
 			subChTx := subCh.txRetriever.retrieve()
 			subStates[i] = makeSignedState(subCh.params, subChTx)
 		} else {
-			subStates[i] = parent.archivedSubChStates[channel.IDKey(parentTx.Allocation.Locked[i].ID)]
+			subStates[i] = parent.archivedSubChStates[parentTx.Allocation.Locked[i].ID]
 		}
 	}
 	return parentTx, subStates
@@ -464,7 +458,7 @@
 // has stopped watching for some of the sub-channel).
 //
 // Context is not used, it is for implementing watcher.Watcher interface.
-func (w *Watcher) StopWatching(_ context.Context, id map[wallet.BackendID]channel.ID) error {
+func (w *Watcher) StopWatching(_ context.Context, id channel.ID) error {
 	ch, ok := w.retrieve(id)
 	if !ok {
 		return errors.New("channel not registered with the watcher")
@@ -485,9 +479,9 @@
 	if ch.isSubChannel() {
 		latestParentTx := ch.parent.txRetriever.retrieve()
 		if _, ok := latestParentTx.SubAlloc(id); ok {
-			parent.archivedSubChStates[channel.IDKey(id)] = makeSignedState(ch.params, ch.txRetriever.retrieve())
-		}
-		delete(parent.subChs, channel.IDKey(id))
+			parent.archivedSubChStates[id] = makeSignedState(ch.params, ch.txRetriever.retrieve())
+		}
+		delete(parent.subChs, id)
 	} else if len(ch.subChs) > 0 {
 		return errors.WithMessagef(ErrSubChannelsPresent, "cannot de-register: %d %v", len(ch.subChs), ch.id)
 	}
