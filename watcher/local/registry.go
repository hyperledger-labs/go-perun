--- conflicted
+++ resolved
@@ -1,8 +1,4 @@
-<<<<<<< HEAD
-// Copyright 2024 - See NOTICE file for copyright holders.
-=======
 // Copyright 2025 - See NOTICE file for copyright holders.
->>>>>>> b53c36b5
 //
 // Licensed under the Apache License, Version 2.0 (the "License");
 // you may not use this file except in compliance with the License.
@@ -21,8 +17,6 @@
 import (
 	"sync"
 
-	"perun.network/go-perun/wallet"
-
 	"github.com/pkg/errors"
 
 	"perun.network/go-perun/channel"
@@ -31,22 +25,22 @@
 type (
 	registry struct {
 		mtx sync.Mutex
-		chs map[string]*ch
+		chs map[channel.ID]*ch
 	}
 )
 
 func newRegistry() *registry {
 	return &registry{
-		chs: make(map[string]*ch),
+		chs: make(map[channel.ID]*ch),
 	}
 }
 
 // addIfSucceeds adds the channel to the registry, if it is not already present
 // in the registry and if the "chInitializer" does not return an error.
-func (r *registry) addIfSucceeds(id map[wallet.BackendID]channel.ID, chInitializer chInitializer) (*ch, error) {
+func (r *registry) addIfSucceeds(id channel.ID, chInitializer chInitializer) (*ch, error) {
 	r.mtx.Lock()
 	defer r.mtx.Unlock()
-	if _, ok := r.chs[channel.IDKey(id)]; ok {
+	if _, ok := r.chs[id]; ok {
 		return nil, errors.New("already watching for this channel")
 	}
 
@@ -55,22 +49,22 @@
 		return nil, err
 	}
 
-	r.chs[channel.IDKey(ch.id)] = ch
+	r.chs[ch.id] = ch
 	return ch, nil
 }
 
 // retrieve retrieves the channel from registry.
-func (r *registry) retrieve(id map[wallet.BackendID]channel.ID) (*ch, bool) {
+func (r *registry) retrieve(id channel.ID) (*ch, bool) {
 	r.mtx.Lock()
-	ch, ok := r.chs[channel.IDKey(id)]
+	ch, ok := r.chs[id]
 	r.mtx.Unlock()
 	return ch, ok
 }
 
 // remove removes the channel from registry, if it is present.
 // It does not do any validation on the channel to be removed.
-func (r *registry) remove(id map[wallet.BackendID]channel.ID) {
+func (r *registry) remove(id channel.ID) {
 	r.mtx.Lock()
-	delete(r.chs, channel.IDKey(id))
+	delete(r.chs, id)
 	r.mtx.Unlock()
 }