--- conflicted
+++ resolved
@@ -1,8 +1,4 @@
-<<<<<<< HEAD
-// Copyright 2024 - See NOTICE file for copyright holders.
-=======
 // Copyright 2025 - See NOTICE file for copyright holders.
->>>>>>> b53c36b5
 //
 // Licensed under the Apache License, Version 2.0 (the "License");
 // you may not use this file except in compliance with the License.
@@ -20,8 +16,6 @@
 
 import (
 	"context"
-
-	"perun.network/go-perun/wallet"
 
 	"perun.network/go-perun/channel"
 )
@@ -46,9 +40,9 @@
 	// this.
 	Watcher interface {
 		StartWatchingLedgerChannel(context.Context, channel.SignedState) (StatesPub, AdjudicatorSub, error)
-		StartWatchingSubChannel(_ context.Context, parent map[wallet.BackendID]channel.ID, _ channel.SignedState) (
+		StartWatchingSubChannel(_ context.Context, parent channel.ID, _ channel.SignedState) (
 			StatesPub, AdjudicatorSub, error)
-		StopWatching(context.Context, map[wallet.BackendID]channel.ID) error
+		StopWatching(context.Context, channel.ID) error
 	}
 
 	// StatesPub is the interface used to send newer off-chain states from the
