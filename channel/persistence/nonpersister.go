--- conflicted
+++ resolved
@@ -1,8 +1,4 @@
-<<<<<<< HEAD
-// Copyright 2024 - See NOTICE file for copyright holders.
-=======
 // Copyright 2025 - See NOTICE file for copyright holders.
->>>>>>> b53c36b5
 //
 // Licensed under the Apache License, Version 2.0 (the "License");
 // you may not use this file except in compliance with the License.
@@ -38,19 +34,11 @@
 
 // Persister implementation
 
-<<<<<<< HEAD
 func (nonPersistRestorer) ChannelCreated(context.Context, channel.Source, []map[wallet.BackendID]wire.Address, *channel.ID) error {
 	return nil
 }
 
 func (nonPersistRestorer) ChannelRemoved(context.Context, channel.ID) error {
-=======
-func (nonPersistRestorer) ChannelCreated(context.Context, channel.Source, []map[wallet.BackendID]wire.Address, *map[wallet.BackendID]channel.ID) error {
-	return nil
-}
-
-func (nonPersistRestorer) ChannelRemoved(context.Context, map[wallet.BackendID]channel.ID) error {
->>>>>>> b53c36b5
 	return nil
 }
 func (nonPersistRestorer) Staged(context.Context, channel.Source) error                  { return nil }
@@ -73,7 +61,7 @@
 	return emptyChanIterator{}, nil
 }
 
-func (nonPersistRestorer) RestoreChannel(context.Context, map[wallet.BackendID]channel.ID) (*Channel, error) {
+func (nonPersistRestorer) RestoreChannel(context.Context, channel.ID) (*Channel, error) {
 	return nil, errors.New("channel not found")
 }
 
