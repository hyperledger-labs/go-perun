--- conflicted
+++ resolved
@@ -1,8 +1,4 @@
-<<<<<<< HEAD
-// Copyright 2024 - See NOTICE file for copyright holders.
-=======
 // Copyright 2025 - See NOTICE file for copyright holders.
->>>>>>> b53c36b5
 //
 // Licensed under the Apache License, Version 2.0 (the "License");
 // you may not use this file except in compliance with the License.
@@ -44,7 +40,7 @@
 	t *testing.T
 
 	mu    sync.RWMutex // protects chans map and peerChans access
-	chans map[string]*persistence.Channel
+	chans map[channel.ID]*persistence.Channel
 	pcs   peerChans
 }
 
@@ -54,7 +50,7 @@
 	t.Helper()
 	return &PersistRestorer{
 		t:     t,
-		chans: make(map[string]*persistence.Channel),
+		chans: make(map[channel.ID]*persistence.Channel),
 		pcs:   make(peerChans),
 	}
 }
@@ -63,36 +59,32 @@
 
 // ChannelCreated fully persists all of the source's data.
 func (pr *PersistRestorer) ChannelCreated(
-<<<<<<< HEAD
 	_ context.Context, source channel.Source, peers []map[wallet.BackendID]wire.Address, parent *channel.ID,
-=======
-	_ context.Context, source channel.Source, peers []map[wallet.BackendID]wire.Address, parent *map[wallet.BackendID]channel.ID,
->>>>>>> b53c36b5
 ) error {
 	pr.mu.Lock()
 	defer pr.mu.Unlock()
 
 	id := source.ID()
-	_, ok := pr.chans[channel.IDKey(id)]
+	_, ok := pr.chans[id]
 	if ok {
 		return errors.Errorf("channel already persisted: %x", id)
 	}
 
-	pr.chans[channel.IDKey(id)] = persistence.FromSource(source, peers, parent)
+	pr.chans[id] = persistence.FromSource(source, peers, parent)
 	pr.pcs.Add(id, peers...)
 	return nil
 }
 
 // ChannelRemoved removes the channel from the test persister's memory.
-func (pr *PersistRestorer) ChannelRemoved(_ context.Context, id map[wallet.BackendID]channel.ID) error {
+func (pr *PersistRestorer) ChannelRemoved(_ context.Context, id channel.ID) error {
 	pr.mu.Lock()
 	defer pr.mu.Unlock()
 
-	_, ok := pr.chans[channel.IDKey(id)]
+	_, ok := pr.chans[id]
 	if !ok {
 		return errors.Errorf("channel doesn't exist: %x", id)
 	}
-	delete(pr.chans, channel.IDKey(id))
+	delete(pr.chans, id)
 	pr.pcs.Delete(id)
 	return nil
 }
@@ -151,7 +143,7 @@
 // Close resets the persister's memory, i.e., all internally persisted channel
 // data is deleted. It can be reused afterwards.
 func (pr *PersistRestorer) Close() error {
-	pr.chans = make(map[string]*persistence.Channel)
+	pr.chans = make(map[channel.ID]*persistence.Channel)
 	return nil
 }
 
@@ -173,7 +165,7 @@
 }
 
 // AssertNotExists asserts that a channel with the given ID does not exist.
-func (pr *PersistRestorer) AssertNotExists(id map[wallet.BackendID]channel.ID) {
+func (pr *PersistRestorer) AssertNotExists(id channel.ID) {
 	_, ok := pr.channel(id)
 	assert.Falsef(pr.t, ok, "channel shouldn't exist: %x", id)
 }
@@ -182,10 +174,10 @@
 // Since persister access is guaranteed to be single-threaded per channel, it
 // makes sense for the Persister implementation methods to use this getter to
 // channel the pointer to the channel storage.
-func (pr *PersistRestorer) channel(id map[wallet.BackendID]channel.ID) (*persistence.Channel, bool) {
+func (pr *PersistRestorer) channel(id channel.ID) (*persistence.Channel, bool) {
 	pr.mu.Lock()
 	defer pr.mu.Unlock()
-	ch, ok := pr.chans[channel.IDKey(id)]
+	ch, ok := pr.chans[id]
 	return ch, ok
 }
 
@@ -211,17 +203,17 @@
 		idx:   -1,
 	}
 	for i, id := range ids {
-		it.chans[i] = pr.chans[channel.IDKey(id)]
+		it.chans[i] = pr.chans[id]
 	}
 	return it, nil
 }
 
 // RestoreChannel should return the channel with the requested ID.
-func (pr *PersistRestorer) RestoreChannel(_ context.Context, id map[wallet.BackendID]channel.ID) (*persistence.Channel, error) {
+func (pr *PersistRestorer) RestoreChannel(_ context.Context, id channel.ID) (*persistence.Channel, error) {
 	pr.mu.RLock()
 	defer pr.mu.RUnlock()
 
-	ch, ok := pr.chans[channel.IDKey(id)]
+	ch, ok := pr.chans[id]
 	if !ok {
 		return nil, errors.Errorf("channel not found: %x", id)
 	}
