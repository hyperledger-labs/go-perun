// Copyright 2024 - See NOTICE file for copyright holders.
//
// Licensed under the Apache License, Version 2.0 (the "License");
// you may not use this file except in compliance with the License.
// You may obtain a copy of the License at
//
//     http://www.apache.org/licenses/LICENSE-2.0
//
// Unless required by applicable law or agreed to in writing, software
// distributed under the License is distributed on an "AS IS" BASIS,
// WITHOUT WARRANTIES OR CONDITIONS OF ANY KIND, either express or implied.
// See the License for the specific language governing permissions and
// limitations under the License.

package persistence_test

import (
	"context"
	"testing"
	"time"

	"perun.network/go-perun/wallet"

	"github.com/stretchr/testify/require"

	"perun.network/go-perun/channel"
	"perun.network/go-perun/channel/persistence"
	"perun.network/go-perun/channel/persistence/test"
	ctest "perun.network/go-perun/channel/test"
	wtest "perun.network/go-perun/wallet/test"
	pkgtest "polycry.pt/poly-go/test"
)

const defaultTestTimeout = 10 * time.Second

// TestStateMachine tests the StateMachine embedding by advancing the
// StateMachine step by step and asserting that the persisted data matches the
// expected.
func TestStateMachine(t *testing.T) {
	require := require.New(t)
	rng := pkgtest.Prng(t)

	const n = 5                                       // number of participants
	accs, parts := wtest.NewRandomAccounts(rng, n, 0) // local participant idx 0
	params := ctest.NewRandomParams(rng, ctest.WithParts(parts))
	t.Log("Participants:", parts, "accs:", accs)
	t.Log("Params:", params)
	csm, err := channel.NewStateMachine(accs[0], *params)
	require.NoError(err)

	tpr := test.NewPersistRestorer(t)
	sm := persistence.FromStateMachine(csm, tpr)

	ctx, cancel := context.WithTimeout(context.Background(), defaultTestTimeout)
	defer cancel()
	// Newly created channel
	err = tpr.ChannelCreated(ctx, &sm, nil, nil) // nil peers since we only test StateMachine
	require.NoError(err)
	tpr.AssertEqual(csm)

	// Init state
	initAlloc := *ctest.NewRandomAllocation(rng, ctest.WithNumParts(n))
	initData := channel.NewMockOp(channel.OpValid)
	err = sm.Init(ctx, initAlloc, initData)
	require.NoError(err)
	tpr.AssertEqual(csm)

	signAll := func() {
		_, err := sm.Sig(ctx) // trigger local signing
		require.NoError(err)
		tpr.AssertEqual(csm)
		// remote signers
		for i := 1; i < n; i++ {
			var sig wallet.Sig
			for b, acc := range accs[i] {
				sig, err = channel.Sign(acc, csm.StagingState(), b)
				require.NoError(err)
			}
			err = sm.AddSig(ctx, channel.Index(i), sig)
			require.NoError(err)
			tpr.AssertEqual(csm)
		}
	}

	// Sign init state
	signAll()

	// Enable init state
	err = sm.EnableInit(ctx)
	require.NoError(err)
	tpr.AssertEqual(csm)

	// Set Funded
	err = sm.SetFunded(ctx)
	require.NoError(err)
	tpr.AssertEqual(csm)

	// Update state
	state1 := sm.State().Clone()
	state1.Version++
	// Stage update.
	err = sm.Update(ctx, state1, sm.Idx())
	require.NoError(err)
	tpr.AssertEqual(csm)
	// Discard update.
	require.NoError(sm.DiscardUpdate(ctx))
	tpr.AssertEqual(csm)
	// Re-stage update.
	err = sm.Update(ctx, state1, sm.Idx())
	require.NoError(err)
	tpr.AssertEqual(csm)

	// Sign new state
	signAll()

	// Enable new state
	err = sm.EnableUpdate(ctx)
	require.NoError(err)
	tpr.AssertEqual(csm)

	// Final state
	statef := sm.State().Clone()
	statef.Version++
	statef.IsFinal = true
	err = sm.Update(ctx, statef, n-1)
	require.NoError(err)
	tpr.AssertEqual(csm)

	// Sign final state
	signAll()

	// Enable final state
	err = sm.EnableFinal(ctx)
	require.NoError(err)
	tpr.AssertEqual(csm)

	// Set Registering
	err = sm.SetRegistering(ctx)
	require.NoError(err)
	tpr.AssertEqual(csm)

	// Set Registered
	err = sm.SetRegistered(ctx)
	require.NoError(err)
	tpr.AssertEqual(csm)

	// Set Progressing
	s := ctest.NewRandomState(rng)
	err = sm.SetProgressing(ctx, s)
	require.NoError(err)
	tpr.AssertEqual(csm)

	// Set Progressed
	timeout := ctest.NewRandomTimeout(rng)
	idx := channel.Index(rng.Intn(s.NumParts()))
<<<<<<< HEAD
	e := channel.NewProgressedEvent(s.ID, timeout, s, idx)
=======
	e := channel.NewProgressedEvent(s.ID[channel.TestBackendID], timeout, s, idx)
>>>>>>> 5219a0b1
	err = sm.SetProgressed(ctx, e)
	require.NoError(err)
	tpr.AssertEqual(csm)

	// Set Withdrawing
	err = sm.SetWithdrawing(ctx)
	require.NoError(err)
	tpr.AssertEqual(csm)

	// Set Withdrawn
	err = sm.SetWithdrawn(ctx)
	require.NoError(err)
	tpr.AssertNotExists(csm.ID())
}<|MERGE_RESOLUTION|>--- conflicted
+++ resolved
@@ -153,11 +153,7 @@
 	// Set Progressed
 	timeout := ctest.NewRandomTimeout(rng)
 	idx := channel.Index(rng.Intn(s.NumParts()))
-<<<<<<< HEAD
 	e := channel.NewProgressedEvent(s.ID, timeout, s, idx)
-=======
-	e := channel.NewProgressedEvent(s.ID[channel.TestBackendID], timeout, s, idx)
->>>>>>> 5219a0b1
 	err = sm.SetProgressed(ctx, e)
 	require.NoError(err)
 	tpr.AssertEqual(csm)
