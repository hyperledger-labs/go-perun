<<<<<<< HEAD
// Copyright 2024 - See NOTICE file for copyright holders.
=======
// Copyright 2025 - See NOTICE file for copyright holders.
>>>>>>> b53c36b5
//
// Licensed under the Apache License, Version 2.0 (the "License");
// you may not use this file except in compliance with the License.
// You may obtain a copy of the License at
//
//     http://www.apache.org/licenses/LICENSE-2.0
//
// Unless required by applicable law or agreed to in writing, software
// distributed under the License is distributed on an "AS IS" BASIS,
// WITHOUT WARRANTIES OR CONDITIONS OF ANY KIND, either express or implied.
// See the License for the specific language governing permissions and
// limitations under the License.

package keyvalue

import (
	"bytes"
	"context"
	"strings"

	"github.com/pkg/errors"

	"perun.network/go-perun/channel"
	"perun.network/go-perun/channel/persistence"
	"perun.network/go-perun/wallet"
	"perun.network/go-perun/wire"
	"perun.network/go-perun/wire/perunio"
	"polycry.pt/poly-go/sortedkv"
)

var _ persistence.ChannelIterator = (*ChannelIterator)(nil)

// ChannelIterator implements the persistence.ChannelIterator interface.
type ChannelIterator struct {
	err error
	ch  *persistence.Channel
	its []sortedkv.Iterator

	restorer *PersistRestorer
}

// ActivePeers returns a list of all peers with which a channel is persisted.
func (pr *PersistRestorer) ActivePeers(ctx context.Context) ([]map[wallet.BackendID]wire.Address, error) {
	it := sortedkv.NewTable(pr.db, prefix.PeerDB).NewIterator()

	peermap := make(map[wire.AddrKey]map[wallet.BackendID]wire.Address)
	for it.Next() {
		var addr map[wallet.BackendID]wire.Address
		err := perunio.Decode(bytes.NewBufferString(it.Key()), (*wire.AddressDecMap)(&addr))
		if err != nil {
			return nil, errors.WithMessagef(err, "decoding peer key (%x)", it.Key())
		}
		peermap[wire.Keys(addr)] = addr
	}

	peers := make([]map[wallet.BackendID]wire.Address, 0, len(peermap))
	for _, peer := range peermap {
		peers = append(peers, peer)
	}
	return peers, errors.WithMessage(it.Close(), "closing iterator")
}

// channelPeers returns a slice of peer addresses for a given channel id from
// the db of PersistRestorer.
<<<<<<< HEAD
func (pr *PersistRestorer) channelPeers(id channel.ID) ([]map[wallet.BackendID]wire.Address, error) {
=======
func (pr *PersistRestorer) channelPeers(id map[wallet.BackendID]channel.ID) ([]map[wallet.BackendID]wire.Address, error) {
>>>>>>> b53c36b5
	var ps wire.AddressMapArray
	peers, err := pr.channelDB(id).Get(prefix.Peers)
	if err != nil {
		return nil, errors.WithMessage(err, "unable to get peerlist from db")
	}
	return ps, errors.WithMessage(perunio.Decode(bytes.NewBuffer([]byte(peers)), &ps),
		"decoding peerlist")
}

// RestoreAll should return an iterator over all persisted channels.
func (pr *PersistRestorer) RestoreAll() (persistence.ChannelIterator, error) {
	return &ChannelIterator{
		restorer: pr,
		its:      []sortedkv.Iterator{sortedkv.NewTable(pr.db, prefix.ChannelDB).NewIterator()},
	}, nil
}

// RestorePeer should return an iterator over all persisted channels which
// the given peer is a part of.
func (pr *PersistRestorer) RestorePeer(addr map[wallet.BackendID]wire.Address) (persistence.ChannelIterator, error) {
	it := &ChannelIterator{restorer: pr}
	chandb := sortedkv.NewTable(pr.db, prefix.ChannelDB)

	key, err := peerChannelsKey(addr)
	if err != nil {
		return nil, errors.WithMessage(err, "restoring peer")
	}
	itPeer := sortedkv.NewTable(pr.db, prefix.PeerDB+key).NewIterator()
	defer itPeer.Close()

	var id channel.ID
	for itPeer.Next() {
		if err := perunio.Decode(bytes.NewBufferString(itPeer.Key()), &id); err != nil {
			return nil, errors.WithMessage(err, "decode channel id")
		}
		it.its = append(it.its, chandb.NewIteratorWithPrefix(string(id[:])))
	}

	return it, nil
}

// peerChannelsKey creates a db-key-string for a given wire.Address.
func peerChannelsKey(addr map[wallet.BackendID]wire.Address) (string, error) {
	var key strings.Builder
	if err := perunio.Encode(&key, wire.AddressDecMap(addr)); err != nil {
		return "", errors.WithMessage(err, "encoding peer address")
	}
	key.WriteString(":channel:")
	return key.String(), nil
}

// RestoreChannel restores a single channel.
func (pr *PersistRestorer) RestoreChannel(ctx context.Context, id map[wallet.BackendID]channel.ID) (*persistence.Channel, error) {
	chandb := sortedkv.NewTable(pr.db, prefix.ChannelDB)
	it := &ChannelIterator{
		restorer: pr,
		its:      []sortedkv.Iterator{chandb.NewIteratorWithPrefix(channel.IDKey(id))},
	}

	if it.Next(ctx) {
		return it.Channel(), it.Close()
	}
	if err := it.Close(); err != nil {
		return nil, errors.WithMessagef(err, "error restoring channel %x", id)
	}
	return nil, errors.Errorf("could not find channel %x", id)
}

type decOpts uint8

const (
	noOpts   decOpts = 0
	allowEnd decOpts = 1 << iota
	allowEmpty
)

// isSetIn masks the given opts with the current opt and returns
// wether or not the corresponding bit of opt is set within opts.
func (opt decOpts) isSetIn(opts decOpts) bool {
	return opt&opts == opt
}

// Next advances the iterator and returns whether there is another channel.
func (i *ChannelIterator) Next(context.Context) bool {
	if len(i.its) == 0 {
		return false
	}

	i.ch = persistence.NewChannel()
	if !i.decodeNext("current", &i.ch.CurrentTXV, allowEnd) ||
		!i.decodeNext("index", &i.ch.IdxV, noOpts) ||
		!i.decodeNext("params", i.ch.ParamsV, noOpts) ||
		!i.decodeNext("parent", optChannelIDDec{&i.ch.Parent}, noOpts) ||
		!i.decodeNext("peers", (*wire.AddressMapArray)(&i.ch.PeersV), noOpts) ||
		!i.decodeNext("phase", &i.ch.PhaseV, noOpts) {
		return false
	}
	i.ch.StagingTXV.Sigs = make([]wallet.Sig, len(i.ch.ParamsV.Parts))
	for idx, key := range sigKeys(len(i.ch.ParamsV.Parts)) {
		i.decodeNext(key, wallet.SigDec{Sig: &i.ch.StagingTXV.Sigs[idx]}, allowEmpty)
	}

	return i.decodeNext("staging:state", &PersistedState{&i.ch.StagingTXV.State}, allowEmpty)
}

// recoverFromEmptyIterator is called when there is no iterator or when the
// current iterator just ended. allowEnd signifies whether this situation is
// allowed. It returns whether it could recover a new iterator.
func (i *ChannelIterator) recoverFromEmptyIterator(key string, allowedToEnd decOpts) bool {
	err := i.its[0].Close()
	i.its = i.its[1:]
	if err != nil {
		i.err = err
		return false
	}

	if !allowEnd.isSetIn(allowedToEnd) {
		i.err = errors.New("iterator ended; expected key " + key)
		return false
	}

	return len(i.its) != 0
}

// decodeNext reduces code duplication for decoding a value from an iterator. If
// an iterator ends in the middle of decoding a channel, then the channel
// iterator's error is set. Returns whether a value was decoded without error.
func (i *ChannelIterator) decodeNext(key string, v interface{}, opts decOpts) bool {
	for !i.its[0].Next() {
		if !i.recoverFromEmptyIterator(key, opts) {
			return false
		}
	}

	buf := bytes.NewBuffer(i.its[0].ValueBytes())
	if buf.Len() == 0 {
		if allowEmpty.isSetIn(opts) {
			return true
		}
		i.err = errors.Errorf("unexpected empty value")
		return false
	}

	i.err = errors.WithMessage(perunio.Decode(buf, v), "decoding "+key)
	if i.err != nil {
		return false
	}
	if buf.Len() != 0 {
		i.err = errors.Errorf("decoding %s incomplete (%d bytes left)", key, buf.Len())
	}

	return i.err == nil
}

// Channel returns the iterator's current channel.
func (i *ChannelIterator) Channel() *persistence.Channel {
	return i.ch
}

// Close closes the iterator and releases its resources. It returns the last
// error that occurred when advancing the iterator.
func (i *ChannelIterator) Close() error {
	for it := range i.its {
		if err := i.its[it].Close(); err != nil && i.err == nil {
			i.err = err
		}
	}
	i.its = nil

	return i.err
}<|MERGE_RESOLUTION|>--- conflicted
+++ resolved
@@ -1,8 +1,4 @@
-<<<<<<< HEAD
-// Copyright 2024 - See NOTICE file for copyright holders.
-=======
 // Copyright 2025 - See NOTICE file for copyright holders.
->>>>>>> b53c36b5
 //
 // Licensed under the Apache License, Version 2.0 (the "License");
 // you may not use this file except in compliance with the License.
@@ -67,11 +63,7 @@
 
 // channelPeers returns a slice of peer addresses for a given channel id from
 // the db of PersistRestorer.
-<<<<<<< HEAD
 func (pr *PersistRestorer) channelPeers(id channel.ID) ([]map[wallet.BackendID]wire.Address, error) {
-=======
-func (pr *PersistRestorer) channelPeers(id map[wallet.BackendID]channel.ID) ([]map[wallet.BackendID]wire.Address, error) {
->>>>>>> b53c36b5
 	var ps wire.AddressMapArray
 	peers, err := pr.channelDB(id).Get(prefix.Peers)
 	if err != nil {
@@ -124,11 +116,11 @@
 }
 
 // RestoreChannel restores a single channel.
-func (pr *PersistRestorer) RestoreChannel(ctx context.Context, id map[wallet.BackendID]channel.ID) (*persistence.Channel, error) {
+func (pr *PersistRestorer) RestoreChannel(ctx context.Context, id channel.ID) (*persistence.Channel, error) {
 	chandb := sortedkv.NewTable(pr.db, prefix.ChannelDB)
 	it := &ChannelIterator{
 		restorer: pr,
-		its:      []sortedkv.Iterator{chandb.NewIteratorWithPrefix(channel.IDKey(id))},
+		its:      []sortedkv.Iterator{chandb.NewIteratorWithPrefix(string(id[:]))},
 	}
 
 	if it.Next(ctx) {
