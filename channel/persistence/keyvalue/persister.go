<<<<<<< HEAD
// Copyright 2024 - See NOTICE file for copyright holders.
=======
// Copyright 2025 - See NOTICE file for copyright holders.
>>>>>>> b53c36b5
//
// Licensed under the Apache License, Version 2.0 (the "License");
// you may not use this file except in compliance with the License.
// You may obtain a copy of the License at
//
//     http://www.apache.org/licenses/LICENSE-2.0
//
// Unless required by applicable law or agreed to in writing, software
// distributed under the License is distributed on an "AS IS" BASIS,
// WITHOUT WARRANTIES OR CONDITIONS OF ANY KIND, either express or implied.
// See the License for the specific language governing permissions and
// limitations under the License.

package keyvalue

import (
	"bytes"
	"context"
	"fmt"
	"math"
	"regexp"
	"strconv"
	"strings"

	"perun.network/go-perun/wallet"

	"github.com/pkg/errors"

	"perun.network/go-perun/channel"
	"perun.network/go-perun/wire"
	"perun.network/go-perun/wire/perunio"
	"polycry.pt/poly-go/sortedkv"
)

// ChannelCreated inserts a channel into the database.
<<<<<<< HEAD
func (pr *PersistRestorer) ChannelCreated(_ context.Context, s channel.Source, peers []map[wallet.BackendID]wire.Address, parent *channel.ID) error {
=======
func (pr *PersistRestorer) ChannelCreated(_ context.Context, s channel.Source, peers []map[wallet.BackendID]wire.Address, parent *map[wallet.BackendID]channel.ID) error {
>>>>>>> b53c36b5
	db := pr.channelDB(s.ID()).NewBatch()
	// Write the channel data in the "Channel" table.
	numParts := len(s.Params().Parts)
	keys := append([]string{"current", "index", "params", "phase", "staging:state"},
		sigKeys(numParts)...)
	if err := dbPutSource(db, s, keys...); err != nil {
		return err
	}

	if err := dbPut(db, "parent", optChannelIDEnc{parent}); err != nil {
		return errors.WithMessage(err, "putting parent ID")
	}

	// Write peers in the "Channel" table.
	if err := dbPut(db, prefix.Peers, (*wire.AddressMapArray)(&peers)); err != nil {
		return errors.WithMessage(err, "putting peers into channel table")
	}

	// Register the channel in the "Peer" table.
	peerdb := sortedkv.NewTable(pr.db, prefix.PeerDB).NewBatch()
	for _, peer := range peers {
		key, err := peerChannelKey(peer, s.ID())
		if err != nil {
			return err
		}
		if err := peerdb.Put(key, ""); err != nil {
			return errors.WithMessage(err, "putting peer channel")
		}
	}

	if err := db.Apply(); err != nil {
		return errors.WithMessage(err, "applying channel batch")
	}
	return errors.WithMessage(peerdb.Apply(), "applying peer batch")
}

// sigKey creates a key for given idx and number of channel
// participants.
func sigKey(idx, numParts int) string {
	width := int(math.Ceil(math.Log10(float64(numParts))))
	return fmt.Sprintf("%s%0*d", prefix.SigKey, width, idx)
}

// ChannelRemoved deletes a channel from the database.
func (pr *PersistRestorer) ChannelRemoved(ctx context.Context, id map[wallet.BackendID]channel.ID) error {
	db := pr.channelDB(id).NewBatch()
	peerdb := sortedkv.NewTable(pr.db, prefix.PeerDB).NewBatch()
	// All keys a channel has.
	params, err := pr.paramsForChan(id)
	if err != nil {
		return err
	}
	keys := append([]string{"current", "index", "params", "peers", "phase", "staging:state"},
		sigKeys(len(params.Parts))...)

	for _, key := range keys {
		if err := db.Delete(key); err != nil {
			return errors.WithMessage(err, "batch deletion of "+key)
		}
	}

	peers, err := pr.channelPeers(id)
	if err != nil {
		return errors.WithMessage(err, "retrieving peers for channel")
	}
	for _, peer := range peers {
		key, err := peerChannelKey(peer, id)
		if err != nil {
			return err
		}
		if err := peerdb.Delete(key); err != nil {
			return errors.WithMessage(err, "deleting peer channel")
		}
	}

	if err := db.Apply(); err != nil {
		return errors.WithMessage(err, "applying channel batch")
	}
	return errors.WithMessage(peerdb.Apply(), "applying peer batch")
}

// paramsForChan returns the channel parameters for a given channel id from
// the db.
func (pr *PersistRestorer) paramsForChan(id map[wallet.BackendID]channel.ID) (channel.Params, error) {
	params := channel.Params{}
	b, err := pr.channelDB(id).GetBytes("params")
	if err != nil {
		return params, errors.WithMessage(err, "unable to retrieve params from db")
	}
	return params, errors.WithMessage(perunio.Decode(bytes.NewBuffer(b), &params),
		"unable to decode channel parameters")
}

// sigKeys generates all db keys for signatures and returns them as a
// slice of strings.
func sigKeys(numParts int) []string {
	keys := make([]string, numParts)
	width := int(math.Ceil(math.Log10(float64(numParts))))
	for i := range keys {
		keys[i] = fmt.Sprintf(prefix.SigKey+"%0*d", width, i)
	}
	return keys
}

// Staged persists the staging transaction as well as the channel's phase.
func (pr *PersistRestorer) Staged(_ context.Context, s channel.Source) error {
	db := pr.channelDB(s.ID()).NewBatch()

	if err := dbPutSource(db, s, "staging:state", "phase"); err != nil {
		return err
	}

	return errors.WithMessage(db.Apply(), "applying batch")
}

// SigAdded persists the channel's staging transaction.
func (pr *PersistRestorer) SigAdded(_ context.Context, s channel.Source, idx channel.Index) error {
	db := pr.channelDB(s.ID()).NewBatch()

	numParts := len(s.Params().Parts)
	key := sigKey(int(idx), numParts)
	if err := dbPutSource(db, s, key); err != nil {
		return err
	}

	return errors.WithMessage(db.Apply(), "applying batch")
}

// Enabled persists the channel's staging and current transaction, and phase.
func (pr *PersistRestorer) Enabled(_ context.Context, s channel.Source) error {
	db := pr.channelDB(s.ID()).NewBatch()

	numParts := len(s.Params().Parts)
	keys := append([]string{"staging:state", "current", "phase"}, sigKeys(numParts)...)
	if err := dbPutSource(db, s, keys...); err != nil {
		return err
	}
	return errors.WithMessage(db.Apply(), "applying batch")
}

// PhaseChanged persists the channel's phase.
func (pr *PersistRestorer) PhaseChanged(_ context.Context, s channel.Source) error {
	return dbPut(pr.channelDB(s.ID()), "phase", s.Phase())
}

func dbPutSource(db sortedkv.Writer, s channel.Source, keys ...string) error {
	for _, key := range keys {
		if err := dbPutSourceField(db, s, key); err != nil {
			return err
		}
	}
	return nil
}

func dbPutSourceField(db sortedkv.Writer, s channel.Source, key string) error {
	switch key {
	case "current":
		return dbPut(db, key, s.CurrentTX())
	case "index":
		return dbPut(db, key, s.Idx())
	case "params":
		return dbPut(db, key, s.Params())
	case "phase":
		return dbPut(db, key, s.Phase())
	case "staging:state":
		stagingState := s.StagingTX().State
		return dbPut(db, key, PersistedState{&stagingState})
	}
	if idx, ok := sigKeyIndex(key); ok {
		tx := s.StagingTX()
		if len(tx.Sigs) == 0 || len(tx.Sigs) <= idx {
			return dbPut(db, key, []byte(""))
		}
		return dbPut(db, key, tx.Sigs[idx])
	}
	panic("unknown key: " + key)
}

// dbPut reduces code duplication for encoding and writing data to a database.
func dbPut(db sortedkv.Writer, key string, v interface{}) error {
	var buf bytes.Buffer
	if err := perunio.Encode(&buf, v); err != nil {
		return errors.WithMessage(err, "encoding "+key)
	}
	if err := db.PutBytes(key, buf.Bytes()); err != nil {
		return errors.WithMessage(err, "putting "+key)
	}

	return nil
}

var sigRegex = regexp.MustCompile(`^` + prefix.SigKey + `\d+$`)

func sigKeyIndex(key string) (int, bool) {
	if !sigRegex.MatchString(key) {
		return -1, false
	}
	idx, err := decodeIdxFromDBKey(key)
	if err != nil {
		return -1, false
	}
	return idx, true
}

// decodeIdxFromDBKey decodes the encoded idx within a db key of the following
// form : "Colon:Separated:Key:IDX".
func decodeIdxFromDBKey(key string) (int, error) {
	vals := strings.Split(key, ":")
	return strconv.Atoi(vals[len(vals)-1])
}

<<<<<<< HEAD
func peerChannelKey(p map[wallet.BackendID]wire.Address, ch channel.ID) (string, error) {
=======
func peerChannelKey(p map[wallet.BackendID]wire.Address, ch map[wallet.BackendID]channel.ID) (string, error) {
>>>>>>> b53c36b5
	var key bytes.Buffer
	if err := perunio.Encode(&key, wire.AddressDecMap(p)); err != nil {
		return "", errors.WithMessage(err, "encoding peer address")
	}
	key.WriteString(":channel:")
	if err := perunio.Encode(&key, channel.IDMap(ch)); err != nil {
		return "", errors.WithMessage(err, "encoding channel id")
	}
	return key.String(), nil
}

// channelDB creates a prefixed database for persisting a channel's data.
func (pr *PersistRestorer) channelDB(id map[wallet.BackendID]channel.ID) sortedkv.Database {
	return sortedkv.NewTable(pr.db, prefix.ChannelDB+channel.IDKey(id)+":")
}<|MERGE_RESOLUTION|>--- conflicted
+++ resolved
@@ -1,8 +1,4 @@
-<<<<<<< HEAD
-// Copyright 2024 - See NOTICE file for copyright holders.
-=======
 // Copyright 2025 - See NOTICE file for copyright holders.
->>>>>>> b53c36b5
 //
 // Licensed under the Apache License, Version 2.0 (the "License");
 // you may not use this file except in compliance with the License.
@@ -38,11 +34,7 @@
 )
 
 // ChannelCreated inserts a channel into the database.
-<<<<<<< HEAD
 func (pr *PersistRestorer) ChannelCreated(_ context.Context, s channel.Source, peers []map[wallet.BackendID]wire.Address, parent *channel.ID) error {
-=======
-func (pr *PersistRestorer) ChannelCreated(_ context.Context, s channel.Source, peers []map[wallet.BackendID]wire.Address, parent *map[wallet.BackendID]channel.ID) error {
->>>>>>> b53c36b5
 	db := pr.channelDB(s.ID()).NewBatch()
 	// Write the channel data in the "Channel" table.
 	numParts := len(s.Params().Parts)
@@ -87,7 +79,7 @@
 }
 
 // ChannelRemoved deletes a channel from the database.
-func (pr *PersistRestorer) ChannelRemoved(ctx context.Context, id map[wallet.BackendID]channel.ID) error {
+func (pr *PersistRestorer) ChannelRemoved(ctx context.Context, id channel.ID) error {
 	db := pr.channelDB(id).NewBatch()
 	peerdb := sortedkv.NewTable(pr.db, prefix.PeerDB).NewBatch()
 	// All keys a channel has.
@@ -126,7 +118,7 @@
 
 // paramsForChan returns the channel parameters for a given channel id from
 // the db.
-func (pr *PersistRestorer) paramsForChan(id map[wallet.BackendID]channel.ID) (channel.Params, error) {
+func (pr *PersistRestorer) paramsForChan(id channel.ID) (channel.Params, error) {
 	params := channel.Params{}
 	b, err := pr.channelDB(id).GetBytes("params")
 	if err != nil {
@@ -254,23 +246,19 @@
 	return strconv.Atoi(vals[len(vals)-1])
 }
 
-<<<<<<< HEAD
 func peerChannelKey(p map[wallet.BackendID]wire.Address, ch channel.ID) (string, error) {
-=======
-func peerChannelKey(p map[wallet.BackendID]wire.Address, ch map[wallet.BackendID]channel.ID) (string, error) {
->>>>>>> b53c36b5
 	var key bytes.Buffer
 	if err := perunio.Encode(&key, wire.AddressDecMap(p)); err != nil {
 		return "", errors.WithMessage(err, "encoding peer address")
 	}
 	key.WriteString(":channel:")
-	if err := perunio.Encode(&key, channel.IDMap(ch)); err != nil {
+	if err := perunio.Encode(&key, ch); err != nil {
 		return "", errors.WithMessage(err, "encoding channel id")
 	}
 	return key.String(), nil
 }
 
 // channelDB creates a prefixed database for persisting a channel's data.
-func (pr *PersistRestorer) channelDB(id map[wallet.BackendID]channel.ID) sortedkv.Database {
-	return sortedkv.NewTable(pr.db, prefix.ChannelDB+channel.IDKey(id)+":")
+func (pr *PersistRestorer) channelDB(id channel.ID) sortedkv.Database {
+	return sortedkv.NewTable(pr.db, prefix.ChannelDB+string(id[:])+":")
 }