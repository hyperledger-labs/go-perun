--- conflicted
+++ resolved
@@ -1,8 +1,4 @@
-<<<<<<< HEAD
-// Copyright 2024 - See NOTICE file for copyright holders.
-=======
 // Copyright 2025 - See NOTICE file for copyright holders.
->>>>>>> b53c36b5
 //
 // Licensed under the Apache License, Version 2.0 (the "License");
 // you may not use this file except in compliance with the License.
@@ -295,12 +291,12 @@
 
 		for i := range allocation.Locked {
 			allocation.Locked[i] = *channel.NewSubAlloc(
-				map[wallet.BackendID]channel.ID{channel.TestBackendID: {byte(i), byte(i >> 8), byte(i >> 16), byte(i >> 24)}},
+				channel.ID{byte(i), byte(i >> 8), byte(i >> 16), byte(i >> 24)},
 				make([]channel.Bal, x.numAssets),
 				nil,
 			)
 			allocation.Locked[i] = *channel.NewSubAlloc(
-				map[wallet.BackendID]channel.ID{channel.TestBackendID: {byte(i), byte(i >> 8), byte(i >> 16), byte(i >> 24)}},
+				channel.ID{byte(i), byte(i >> 8), byte(i >> 16), byte(i >> 24)},
 				make([]channel.Bal, x.numAssets),
 				nil,
 			)
@@ -391,7 +387,7 @@
 
 		{
 			"single asset/one participants/one locked",
-			*test.NewRandomAllocation(rng, test.WithNumAssets(1), test.WithNumParts(1), test.WithLocked(*channel.NewSubAlloc(map[wallet.BackendID]channel.ID{}, []channel.Bal{big.NewInt(2)}, nil)), test.WithBalancesInRange(big.NewInt(1), big.NewInt(1))),
+			*test.NewRandomAllocation(rng, test.WithNumAssets(1), test.WithNumParts(1), test.WithLocked(*channel.NewSubAlloc(channel.ID{}, []channel.Bal{big.NewInt(2)}, nil)), test.WithBalancesInRange(big.NewInt(1), big.NewInt(1))),
 			[]channel.Bal{big.NewInt(3)},
 		},
 
@@ -504,7 +500,7 @@
 					{big.NewInt(64), big.NewInt(128)},
 				},
 				Locked: []channel.SubAlloc{
-					*channel.NewSubAlloc(map[wallet.BackendID]channel.ID{channel.TestBackendID: channel.Zero}, []channel.Bal{big.NewInt(4)}, nil),
+					*channel.NewSubAlloc(channel.Zero, []channel.Bal{big.NewInt(4)}, nil),
 				},
 			},
 			false,
@@ -520,7 +516,7 @@
 					{big.NewInt(64), big.NewInt(128)},
 				},
 				Locked: []channel.SubAlloc{
-					*channel.NewSubAlloc(map[wallet.BackendID]channel.ID{channel.TestBackendID: channel.Zero}, []channel.Bal{big.NewInt(-1)}, nil),
+					*channel.NewSubAlloc(channel.Zero, []channel.Bal{big.NewInt(-1)}, nil),
 				},
 			},
 			false,
@@ -548,7 +544,7 @@
 					{big.NewInt(2), big.NewInt(16)},
 				},
 				Locked: []channel.SubAlloc{
-					*channel.NewSubAlloc(map[wallet.BackendID]channel.ID{channel.TestBackendID: channel.Zero}, []channel.Bal{big.NewInt(4), big.NewInt(-1)}, nil),
+					*channel.NewSubAlloc(channel.Zero, []channel.Bal{big.NewInt(4), big.NewInt(-1)}, nil),
 				},
 			},
 			false,
@@ -568,9 +564,9 @@
 // suballocation serialization.
 func TestSuballocSerialization(t *testing.T) {
 	ss := []perunio.Serializer{
-		channel.NewSubAlloc(map[wallet.BackendID]channel.ID{channel.TestBackendID: {2}}, []channel.Bal{}, nil),
-		channel.NewSubAlloc(map[wallet.BackendID]channel.ID{channel.TestBackendID: {3}}, []channel.Bal{big.NewInt(0)}, nil),
-		channel.NewSubAlloc(map[wallet.BackendID]channel.ID{channel.TestBackendID: {4}}, []channel.Bal{big.NewInt(5), big.NewInt(1 << 62)}, nil),
+		channel.NewSubAlloc(channel.ID{2}, []channel.Bal{}, nil),
+		channel.NewSubAlloc(channel.ID{3}, []channel.Bal{big.NewInt(0)}, nil),
+		channel.NewSubAlloc(channel.ID{4}, []channel.Bal{big.NewInt(5), big.NewInt(1 << 62)}, nil),
 	}
 
 	peruniotest.GenericSerializerTest(t, ss...)
