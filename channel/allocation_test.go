--- conflicted
+++ resolved
@@ -291,20 +291,12 @@
 
 		for i := range allocation.Locked {
 			allocation.Locked[i] = *channel.NewSubAlloc(
-<<<<<<< HEAD
 				channel.ID{byte(i), byte(i >> 8), byte(i >> 16), byte(i >> 24)},
-=======
-				map[wallet.BackendID]channel.ID{channel.TestBackendID: {byte(i), byte(i >> 8), byte(i >> 16), byte(i >> 24)}},
->>>>>>> 5219a0b1
 				make([]channel.Bal, x.numAssets),
 				nil,
 			)
 			allocation.Locked[i] = *channel.NewSubAlloc(
-<<<<<<< HEAD
 				channel.ID{byte(i), byte(i >> 8), byte(i >> 16), byte(i >> 24)},
-=======
-				map[wallet.BackendID]channel.ID{channel.TestBackendID: {byte(i), byte(i >> 8), byte(i >> 16), byte(i >> 24)}},
->>>>>>> 5219a0b1
 				make([]channel.Bal, x.numAssets),
 				nil,
 			)
@@ -508,11 +500,7 @@
 					{big.NewInt(64), big.NewInt(128)},
 				},
 				Locked: []channel.SubAlloc{
-<<<<<<< HEAD
 					*channel.NewSubAlloc(channel.Zero, []channel.Bal{big.NewInt(4)}, nil),
-=======
-					*channel.NewSubAlloc(map[wallet.BackendID]channel.ID{channel.TestBackendID: channel.Zero}, []channel.Bal{big.NewInt(4)}, nil),
->>>>>>> 5219a0b1
 				},
 			},
 			false,
@@ -528,11 +516,7 @@
 					{big.NewInt(64), big.NewInt(128)},
 				},
 				Locked: []channel.SubAlloc{
-<<<<<<< HEAD
 					*channel.NewSubAlloc(channel.Zero, []channel.Bal{big.NewInt(-1)}, nil),
-=======
-					*channel.NewSubAlloc(map[wallet.BackendID]channel.ID{channel.TestBackendID: channel.Zero}, []channel.Bal{big.NewInt(-1)}, nil),
->>>>>>> 5219a0b1
 				},
 			},
 			false,
@@ -560,11 +544,7 @@
 					{big.NewInt(2), big.NewInt(16)},
 				},
 				Locked: []channel.SubAlloc{
-<<<<<<< HEAD
-					*channel.NewSubAlloc(channel.Zero, []channel.Bal{big.NewInt(4), big.NewInt(-1)}, nil),
-=======
-					*channel.NewSubAlloc(map[wallet.BackendID]channel.ID{channel.TestBackendID: channel.Zero}, []channel.Bal{big.NewInt(4), big.NewInt(-1)}, nil),
->>>>>>> 5219a0b1
+					*channel.NewSubAlloc(map[wallet.BackendID]channel.ID{0: channel.Zero}, []channel.Bal{big.NewInt(4), big.NewInt(-1)}, nil),
 				},
 			},
 			false,
@@ -584,15 +564,9 @@
 // suballocation serialization.
 func TestSuballocSerialization(t *testing.T) {
 	ss := []perunio.Serializer{
-<<<<<<< HEAD
 		channel.NewSubAlloc(channel.ID{2}, []channel.Bal{}, nil),
 		channel.NewSubAlloc(channel.ID{3}, []channel.Bal{big.NewInt(0)}, nil),
 		channel.NewSubAlloc(channel.ID{4}, []channel.Bal{big.NewInt(5), big.NewInt(1 << 62)}, nil),
-=======
-		channel.NewSubAlloc(map[wallet.BackendID]channel.ID{channel.TestBackendID: {2}}, []channel.Bal{}, nil),
-		channel.NewSubAlloc(map[wallet.BackendID]channel.ID{channel.TestBackendID: {3}}, []channel.Bal{big.NewInt(0)}, nil),
-		channel.NewSubAlloc(map[wallet.BackendID]channel.ID{channel.TestBackendID: {4}}, []channel.Bal{big.NewInt(5), big.NewInt(1 << 62)}, nil),
->>>>>>> 5219a0b1
 	}
 
 	peruniotest.GenericSerializerTest(t, ss...)
