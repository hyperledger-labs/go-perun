--- conflicted
+++ resolved
@@ -33,26 +33,16 @@
 // egoistic controls whether the funder uses the egoisticIndex to control the funding order.
 // egoisticIndex controls which participant index will fund last.
 type Funder struct {
-<<<<<<< HEAD
-	funders       map[AssetIDKey]channel.Funder
+	funders       map[LedgerBackendKey]channel.Funder
 	egoistic      bool
 	egoisticIndex int
-=======
-	funders        map[LedgerBackendKey]channel.Funder
-	egoisticChains map[LedgerBackendKey]bool
->>>>>>> 21d0af4e
 }
 
 // NewFunder creates a new funder.
 func NewFunder() *Funder {
 	return &Funder{
-<<<<<<< HEAD
-		funders:  make(map[AssetIDKey]channel.Funder),
+		funders:  make(map[LedgerBackendKey]channel.Funder),
 		egoistic: false,
-=======
-		funders:        make(map[LedgerBackendKey]channel.Funder),
-		egoisticChains: make(map[LedgerBackendKey]bool),
->>>>>>> 21d0af4e
 	}
 }
 
@@ -62,17 +52,10 @@
 	f.funders[key] = lf
 }
 
-<<<<<<< HEAD
 // SetEgoisticPart sets the egoistic chain flag for a given ledger.
 func (f *Funder) SetEgoisticPart(index int) {
 	f.egoisticIndex = index
 	f.egoistic = true
-=======
-// SetEgoisticChain sets the egoistic chain flag for a given ledger.
-func (f *Funder) SetEgoisticChain(l LedgerBackendID, id int, egoistic bool) {
-	key := LedgerBackendKey{BackendID: l.BackendID(), LedgerID: string(l.LedgerID().MapKey())}
-	f.egoisticChains[key] = egoistic
->>>>>>> 21d0af4e
 }
 
 // Fund funds a multi-ledger channel. It dispatches funding calls to all
@@ -92,14 +75,8 @@
 	var egoisticLedgers []LedgerBackendID
 	var nonEgoisticLedgers []LedgerBackendID
 
-<<<<<<< HEAD
-	for i, l := range assetIDs {
+	for i, l := range ledgerIDs {
 		if f.egoistic && f.egoisticIndex == i {
-=======
-	for _, l := range ledgerIDs {
-		key := LedgerBackendKey{BackendID: l.BackendID(), LedgerID: string(l.LedgerID().MapKey())}
-		if f.egoisticChains[key] {
->>>>>>> 21d0af4e
 			egoisticLedgers = append(egoisticLedgers, l)
 		} else {
 			nonEgoisticLedgers = append(nonEgoisticLedgers, l)
