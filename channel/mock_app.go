--- conflicted
+++ resolved
@@ -1,8 +1,4 @@
-<<<<<<< HEAD
-// Copyright 2024 - See NOTICE file for copyright holders.
-=======
 // Copyright 2025 - See NOTICE file for copyright holders.
->>>>>>> b53c36b5
 //
 // Licensed under the Apache License, Version 2.0 (the "License");
 // you may not use this file except in compliance with the License.
@@ -21,8 +17,6 @@
 import (
 	"encoding/binary"
 	"fmt"
-
-	"perun.network/go-perun/wallet"
 
 	"github.com/pkg/errors"
 )
@@ -174,9 +168,9 @@
 	case OpErr:
 		return errors.New("MockOp: runtime error")
 	case OpTransitionErr:
-		return NewStateTransitionError(map[wallet.BackendID]ID{}, "MockOp: state transition error")
+		return NewStateTransitionError(ID{}, "MockOp: state transition error")
 	case OpActionErr:
-		return NewActionError(map[wallet.BackendID]ID{}, "MockOp: action error")
+		return NewActionError(ID{}, "MockOp: action error")
 	case OpPanic:
 		panic("MockOp: panic")
 	case OpValid:
