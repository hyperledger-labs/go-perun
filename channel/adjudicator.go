<<<<<<< HEAD
// Copyright 2024 - See NOTICE file for copyright holders.
=======
// Copyright 2025 - See NOTICE file for copyright holders.
>>>>>>> b53c36b5
//
// Licensed under the Apache License, Version 2.0 (the "License");
// you may not use this file except in compliance with the License.
// You may obtain a copy of the License at
//
//     http://www.apache.org/licenses/LICENSE-2.0
//
// Unless required by applicable law or agreed to in writing, software
// distributed under the License is distributed on an "AS IS" BASIS,
// WITHOUT WARRANTIES OR CONDITIONS OF ANY KIND, either express or implied.
// See the License for the specific language governing permissions and
// limitations under the License.

package channel

import (
	"context"
	"fmt"
	"time"

	"github.com/pkg/errors"

	"perun.network/go-perun/wallet"
)

//go:generate mockery --name AdjudicatorSubscription --output ../watcher/internal/mocks
//go:generate mockery --name RegisterSubscriber --output ../watcher/internal/mocks

type (

	// Adjudicator is the interface that groups the Register, Withdraw,
	// Progress and Subscribe methods.
	//
	// An adjudicator represents an adjudicator contract on the blockchain. A
	// channel state needs to be registered before it can be progressed or
	// withdrawn. No-App channels skip the force-execution phase and can be
	// withdrawn directly after the refutation phase has finished. Channels in
	// a final state can directly be withdrawn after registration.
	//
	// Furthermore, an Adjudicator has a method for subscribing to
	// AdjudicatorEvents. Those events might be triggered by a Register or
	// Progress call on the adjudicator from any channel participant.
	Adjudicator interface {
		Registerer
		Withdrawer
		Progresser
		EventSubscriber
	}

	// RegisterSubscriber is the interface that groups the Register and
	// Subscribe methods.
	//
	// These methods are used to watch for adjudicator events on the blockchain
	// and dispute, if the event is a RegisteredEvent and the state in the
	// event is not the latest.
	RegisterSubscriber interface {
		Registerer
		EventSubscriber
	}

	// Registerer is the interface that wraps the Register method.
	//
	// Register should register the given ledger channel state on-chain.
	// If the channel has locked funds into sub-channels, the corresponding
	// signed sub-channel states must be provided.
	Registerer interface {
		Register(context.Context, AdjudicatorReq, []SignedState) error
	}

	// Withdrawer is the interface that wraps the Withdraw method.
	//
	// Withdraw should conclude and withdraw the registered state, so that the
	// final outcome is set on the asset holders and funds are withdrawn
	// (dependent on the architecture of the contracts). It must be taken into
	// account that a peer might already have concluded the same channel.
	// If the channel has locked funds in sub-channels, the states of the
	// corresponding sub-channels need to be supplied additionally.
	Withdrawer interface {
		Withdraw(context.Context, AdjudicatorReq, StateMap) error
	}

	// Progresser is the interface that wraps the Progress method.
	//
	// Progress should try to progress an on-chain registered state to the new
	// state given in ProgressReq. The Transaction field only needs to
	// contain the state, the signatures can be nil, since the old state is
	// already registered on the adjudicator.
	Progresser interface {
		Progress(context.Context, ProgressReq) error
	}

	// EventSubscriber is the interface that wraps the Subscribe method.
	//
	// Subscribe returns an AdjudicatorEvent subscription.
	//
	// The context should only be used to establish the subscription. The
	// subscription should be closed by calling Close on the subscription after
	// the channel is closed.
	EventSubscriber interface {
		Subscribe(context.Context, map[wallet.BackendID]ID) (AdjudicatorSubscription, error)
	}

	// An AdjudicatorReq collects all necessary information to make calls to the
	// adjudicator.
	//
	// If the Secondary flag is set to true, it is assumed that this is an
	// on-chain request that is executed by the other channel participants as well
	// and the Adjudicator backend may run an optimized on-chain transaction
	// protocol, possibly saving unnecessary double sending of transactions.
	AdjudicatorReq struct {
		Params    *Params
		Acc       map[wallet.BackendID]wallet.Account
		Tx        Transaction
		Idx       Index // Always the own index
		Secondary bool  // Optimized secondary call protocol
	}

	// SignedState represents a signed channel state including parameters.
	SignedState struct {
		Params *Params
		State  *State
		Sigs   []wallet.Sig
	}

	// A ProgressReq collects all necessary information to do a progress call to
	// the adjudicator.
	ProgressReq struct {
		AdjudicatorReq            // Tx should refer to the currently registered state
		NewState       *State     // New state to progress into
		Sig            wallet.Sig // Own signature on the new state
	}

	// An AdjudicatorSubscription is a subscription to AdjudicatorEvents for a
	// specific channel. The subscription should also return the most recent past
	// event, if there is any. It should skip all Registered events and only
	// return the most recent Progressed event if the channel already got progressed.
	//
	// The usage of the subscription should be similar to that of an iterator.
	// Next calls should block until a new event is generated (or the first past
	// event has been found). If the subscription is closed or an error is
	// produced, Next should return nil and Err should tell the possible error.
	AdjudicatorSubscription interface {
		// Next returns the most recent past or next future event. If the subscription is
		// closed or any other error occurs, it should return nil.
		Next() AdjudicatorEvent

		// Err returns the error status of the subscription. After Next returns nil,
		// Err should be checked for an error.
		Err() error

		// Close closes the subscription. Any call to Next should immediately return
		// nil.
		Close() error
	}

	// An AdjudicatorEvent is any event that an on-chain adjudicator call might
	// cause, currently either a Registered or Progressed event.
	// The type of the event should be checked with a type switch.
	AdjudicatorEvent interface {
		ID() ID
		Timeout() Timeout
		Version() uint64
	}

	// An AdjudicatorEventBase implements the AdjudicatorEvent interface. It can
	// be embedded to implement an AdjudicatorEvent.
	AdjudicatorEventBase struct {
		IDV      ID      // Channel ID
		TimeoutV Timeout // Current phase timeout
		VersionV uint64  // Registered version
	}

	// ProgressedEvent is the abstract event that signals an on-chain progression.
	ProgressedEvent struct {
		AdjudicatorEventBase        // Channel ID and ForceExec phase timeout
		State                *State // State that was progressed into
		Idx                  Index  // Index of the participant who progressed
	}

	// RegisteredEvent is the abstract event that signals a successful state
	// registration on the blockchain.
	RegisteredEvent struct {
		AdjudicatorEventBase // Channel ID and Refutation phase timeout
		State                *State
		Sigs                 []wallet.Sig
	}

	// ConcludedEvent signals channel conclusion.
	ConcludedEvent struct {
		AdjudicatorEventBase
	}

	// A Timeout is an abstract timeout of a channel dispute. A timeout can be
	// elapsed and it can be waited on it to elapse.
	Timeout interface {
		// IsElapsed should return whether the timeout has elapsed at the time of
		// the call of this method.
		IsElapsed(context.Context) bool

		// Wait waits for the timeout to elapse. If the context is canceled, Wait
		// should return immediately with the context's error.
		Wait(context.Context) error
	}

	// StateMap represents a channel state tree.
	StateMap map[string]*State
)

// NewProgressReq creates a new ProgressReq object.
func NewProgressReq(ar AdjudicatorReq, newState *State, sig wallet.Sig) *ProgressReq {
	return &ProgressReq{ar, newState, sig}
}

// NewAdjudicatorEventBase creates a new AdjudicatorEventBase object.
func NewAdjudicatorEventBase(c ID, t Timeout, v uint64) *AdjudicatorEventBase {
	return &AdjudicatorEventBase{
		IDV:      c,
		TimeoutV: t,
		VersionV: v,
	}
}

// ID returns the channel ID.
func (b AdjudicatorEventBase) ID() ID { return b.IDV }

// Timeout returns the phase timeout.
func (b AdjudicatorEventBase) Timeout() Timeout { return b.TimeoutV }

// Version returns the channel version.
func (b AdjudicatorEventBase) Version() uint64 { return b.VersionV }

// NewRegisteredEvent creates a new RegisteredEvent.
func NewRegisteredEvent(id ID, timeout Timeout, version uint64, state *State, sigs []wallet.Sig) *RegisteredEvent {
	return &RegisteredEvent{
		AdjudicatorEventBase: AdjudicatorEventBase{
			IDV:      id,
			TimeoutV: timeout,
			VersionV: version,
		},
		State: state,
		Sigs:  sigs,
	}
}

// NewProgressedEvent creates a new ProgressedEvent.
func NewProgressedEvent(id ID, timeout Timeout, state *State, idx Index) *ProgressedEvent {
	return &ProgressedEvent{
		AdjudicatorEventBase: AdjudicatorEventBase{
			IDV:      id,
			TimeoutV: timeout,
			VersionV: state.Version,
		},
		State: state,
		Idx:   idx,
	}
}

// NewConcludedEvent creates a new ConcludedEvent.
func NewConcludedEvent(id ID, timeout Timeout, version uint64) *ConcludedEvent {
	return &ConcludedEvent{
		AdjudicatorEventBase: AdjudicatorEventBase{
			IDV:      id,
			TimeoutV: timeout,
			VersionV: version,
		},
	}
}

// ElapsedTimeout is a Timeout that is always elapsed.
type ElapsedTimeout struct{}

// IsElapsed returns true.
func (t *ElapsedTimeout) IsElapsed(context.Context) bool { return true }

// Wait immediately return nil.
func (t *ElapsedTimeout) Wait(context.Context) error { return nil }

// String says that this is an always elapsed timeout.
func (t *ElapsedTimeout) String() string { return "<Always elapsed timeout>" }

// TimeTimeout is a Timeout that elapses after a fixed time.Time.
type TimeTimeout struct{ time.Time }

// IsElapsed returns whether the current time is after the fixed timeout.
func (t *TimeTimeout) IsElapsed(context.Context) bool { return t.After(time.Now()) }

// Wait waits until the timeout has elapsed or the context is cancelled.
func (t *TimeTimeout) Wait(ctx context.Context) error {
	select {
	case <-time.After(time.Until(t.Time)):
		return nil
	case <-ctx.Done():
		return errors.Wrap(ctx.Err(), "ctx done")
	}
}

// String returns the timeout's date and time string.
func (t *TimeTimeout) String() string {
	return fmt.Sprintf("<Timeout: %v>", t.Time)
}

// MakeStateMap creates a new StateMap object.
func MakeStateMap() StateMap {
	return make(map[string]*State)
}

// Add adds the given states to the state map.
func (m StateMap) Add(states ...*State) {
	for _, s := range states {
		key := IDKey(s.ID)
		m[key] = s
	}
}<|MERGE_RESOLUTION|>--- conflicted
+++ resolved
@@ -1,8 +1,4 @@
-<<<<<<< HEAD
-// Copyright 2024 - See NOTICE file for copyright holders.
-=======
 // Copyright 2025 - See NOTICE file for copyright holders.
->>>>>>> b53c36b5
 //
 // Licensed under the Apache License, Version 2.0 (the "License");
 // you may not use this file except in compliance with the License.
@@ -102,7 +98,7 @@
 	// subscription should be closed by calling Close on the subscription after
 	// the channel is closed.
 	EventSubscriber interface {
-		Subscribe(context.Context, map[wallet.BackendID]ID) (AdjudicatorSubscription, error)
+		Subscribe(context.Context, ID) (AdjudicatorSubscription, error)
 	}
 
 	// An AdjudicatorReq collects all necessary information to make calls to the
@@ -208,7 +204,7 @@
 	}
 
 	// StateMap represents a channel state tree.
-	StateMap map[string]*State
+	StateMap map[ID]*State
 )
 
 // NewProgressReq creates a new ProgressReq object.
@@ -306,13 +302,12 @@
 
 // MakeStateMap creates a new StateMap object.
 func MakeStateMap() StateMap {
-	return make(map[string]*State)
+	return make(map[ID]*State)
 }
 
 // Add adds the given states to the state map.
 func (m StateMap) Add(states ...*State) {
 	for _, s := range states {
-		key := IDKey(s.ID)
-		m[key] = s
+		m[s.ID] = s
 	}
 }