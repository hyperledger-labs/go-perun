--- conflicted
+++ resolved
@@ -1,8 +1,4 @@
-<<<<<<< HEAD
-// Copyright 2024 - See NOTICE file for copyright holders.
-=======
 // Copyright 2025 - See NOTICE file for copyright holders.
->>>>>>> b53c36b5
 //
 // Licensed under the Apache License, Version 2.0 (the "License");
 // you may not use this file except in compliance with the License.
@@ -19,12 +15,8 @@
 package channel
 
 import (
-	"bytes"
-	"encoding/binary"
 	stdio "io"
 	"math/big"
-	"sort"
-	"strings"
 
 	"github.com/pkg/errors"
 	"perun.network/go-perun/log"
@@ -38,9 +30,6 @@
 // ID represents a channelID.
 type ID = [IDLen]byte
 
-// IDMap is a map of IDs with keys corresponding to backendIDs.
-type IDMap map[wallet.BackendID]ID
-
 // MaxNonceLen is the maximum byte count of a nonce.
 const MaxNonceLen = 32
 
@@ -60,121 +49,6 @@
 
 // Zero is the default channelID.
 var Zero = ID{}
-
-// EqualIDs compares two IDs for equality.
-func EqualIDs(a, b map[wallet.BackendID]ID) bool {
-	if len(a) != len(b) {
-		return false
-	}
-
-	// Compare each key-value pair
-	for key, val1 := range a {
-		val2, exists := b[key]
-		if !exists || val1 != val2 {
-			return false
-		}
-	}
-
-	return true
-}
-
-// Encode encodes the IDMap to the given writer.
-func (ids IDMap) Encode(w stdio.Writer) error {
-	length := int32(len(ids))
-	if err := perunio.Encode(w, length); err != nil {
-		return errors.WithMessage(err, "encoding map length")
-	}
-	for i, id := range ids {
-		if err := perunio.Encode(w, int32(i)); err != nil {
-			return errors.WithMessage(err, "encoding map index")
-		}
-		if err := perunio.Encode(w, id); err != nil {
-			return errors.WithMessagef(err, "encoding %d-th channel id map entry", i)
-		}
-	}
-	return nil
-}
-
-// Decode decodes the IDMap from the given reader.
-func (ids *IDMap) Decode(r stdio.Reader) error {
-	var mapLen int32
-	if err := perunio.Decode(r, &mapLen); err != nil {
-		return errors.WithMessage(err, "decoding map length")
-	}
-	*ids = make(map[wallet.BackendID]ID, mapLen)
-	for i := 0; i < int(mapLen); i++ {
-		var idx int32
-		if err := perunio.Decode(r, &idx); err != nil {
-			return errors.WithMessage(err, "decoding map index")
-		}
-		id := ID{}
-		if err := perunio.Decode(r, &id); err != nil {
-			return errors.WithMessagef(err, "decoding %d-th address map entry", i)
-		}
-		(*ids)[wallet.BackendID(idx)] = id
-	}
-	return nil
-}
-
-// IDKey returns a string representation of the IDMap.
-func IDKey(ids IDMap) string {
-	var buff strings.Builder
-	length := int32(len(ids))
-	err := binary.Write(&buff, binary.BigEndian, length)
-	if err != nil {
-		log.Panic("could not encode map length in Key: ", err)
-	}
-	sortedKeys, sortedIDs := sortIDMap(ids)
-	for i, id := range sortedIDs {
-		if err := binary.Write(&buff, binary.BigEndian, int32(sortedKeys[i])); err != nil {
-			log.Panicf("could not encode map key: " + err.Error())
-		}
-		if err := perunio.Encode(&buff, id); err != nil {
-			log.Panicf("could not encode map[int]ID: " + err.Error())
-		}
-	}
-	return buff.String()
-}
-
-func sortIDMap(ids IDMap) ([]wallet.BackendID, []ID) {
-	var indexes []int //nolint:prealloc
-	for i := range ids {
-		indexes = append(indexes, int(i))
-	}
-	sort.Ints(indexes)
-	sortedIndexes := make([]wallet.BackendID, len(indexes))
-	sortedIDs := make([]ID, len(indexes))
-	for i, index := range indexes {
-		sortedIndexes[i] = wallet.BackendID(index)
-		sortedIDs[i] = ids[wallet.BackendID(index)]
-	}
-	return sortedIndexes, sortedIDs
-}
-
-// FromIDKey decodes an IDMap from a string representation.
-func FromIDKey(k string) IDMap {
-	buff := bytes.NewBuffer([]byte(k))
-	var numElements int32
-
-	// Manually decode the number of elements in the map.
-	if err := binary.Read(buff, binary.BigEndian, &numElements); err != nil {
-		log.Panicf("could not decode map length in FromIDKey: " + err.Error())
-	}
-	a := make(map[wallet.BackendID]ID, numElements)
-	// Decode each key-value pair and insert them into the map.
-	for i := 0; i < int(numElements); i++ {
-		var key int32
-		if err := binary.Read(buff, binary.BigEndian, &key); err != nil {
-			log.Panicf("could not decode map key in FromIDKey: " + err.Error())
-		}
-		id := ID{}
-		if err := perunio.Decode(buff, &id); err != nil {
-			log.Panicf("could not decode map[int]ID in FromIDKey: " + err.Error())
-		}
-		a[wallet.BackendID(key)] = id
-	}
-	return a
-}
 
 var _ perunio.Serializer = (*Params)(nil)
 
@@ -184,7 +58,7 @@
 // It should only be created through NewParams().
 type Params struct {
 	// ChannelID is the channel ID as calculated by the backend
-	id map[wallet.BackendID]ID
+	id ID
 	// ChallengeDuration in seconds during disputes
 	ChallengeDuration uint64
 	// Parts are the channel participants
@@ -201,7 +75,7 @@
 }
 
 // ID returns the channelID of this channel.
-func (p *Params) ID() map[wallet.BackendID]ID {
+func (p *Params) ID() ID {
 	return p.id
 }
 
@@ -277,11 +151,7 @@
 
 	// probably an expensive hash operation, do it only once during creation.
 	id, err := CalcID(p)
-<<<<<<< HEAD
 	if err != nil || id == Zero {
-=======
-	if err != nil || EqualIDs(id, map[wallet.BackendID]ID{}) {
->>>>>>> b53c36b5
 		log.Panicf("Could not calculate channel id: %v", err)
 	}
 	p.id = id
