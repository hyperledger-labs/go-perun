--- conflicted
+++ resolved
@@ -98,14 +98,7 @@
 // appDef optional: if it is nil, it describes a payment channel. The channel id
 // is also calculated here and persisted because it probably is an expensive
 // hash operation.
-<<<<<<< HEAD
-func NewParams(challengeDuration uint64, parts []wallet.Address, app App, nonce Nonce, ledger bool, virtual bool, aux Aux) (*Params, error) {
-	if err := ValidateParameters(challengeDuration, len(parts), app, nonce); err != nil {
-		return nil, errors.WithMessage(err, "invalid parameter for NewParams")
-	}
-	return NewParamsUnsafe(challengeDuration, parts, app, nonce, ledger, virtual, aux), nil
-=======
-func NewParams(challengeDuration uint64, parts []map[wallet.BackendID]wallet.Address, app App, nonce Nonce, ledger bool, virtual bool) (*Params, error) {
+func NewParams(challengeDuration uint64, parts []map[wallet.BackendID]wallet.Address, app App, nonce Nonce, ledger bool, virtual bool, aux Aux) (*Params, error) {
 	if err := ValidateParameters(challengeDuration, len(parts), app, nonce); err != nil {
 		return nil, errors.WithMessage(err, "invalid parameter for NewParams")
 	}
@@ -119,8 +112,7 @@
 			}
 		}
 	}
-	return NewParamsUnsafe(challengeDuration, parts, app, nonce, ledger, virtual), nil
->>>>>>> f8248161
+	return NewParamsUnsafe(challengeDuration, parts, app, nonce, ledger, virtual, aux), nil
 }
 
 // ValidateProposalParameters validates all parameters that are part of the
@@ -162,11 +154,7 @@
 // NewParamsUnsafe creates Params from the given data and does NOT perform
 // sanity checks. The channel id is also calculated here and persisted because
 // it probably is an expensive hash operation.
-<<<<<<< HEAD
-func NewParamsUnsafe(challengeDuration uint64, parts []wallet.Address, app App, nonce Nonce, ledger bool, virtual bool, aux Aux) *Params {
-=======
-func NewParamsUnsafe(challengeDuration uint64, parts []map[wallet.BackendID]wallet.Address, app App, nonce Nonce, ledger bool, virtual bool) *Params {
->>>>>>> f8248161
+func NewParamsUnsafe(challengeDuration uint64, parts []map[wallet.BackendID]wallet.Address, app App, nonce Nonce, ledger bool, virtual bool, aux Aux) *Params {
 	p := &Params{
 		ChallengeDuration: challengeDuration,
 		Parts:             parts,
@@ -248,11 +236,7 @@
 		return err
 	}
 
-<<<<<<< HEAD
-	_p, err := NewParams(challengeDuration, parts, app, nonce, ledger, virtual, aux)
-=======
-	_p, err := NewParams(challengeDuration, parts.Addr, app, nonce, ledger, virtual)
->>>>>>> f8248161
+	_p, err := NewParams(challengeDuration, parts.Addr, app, nonce, ledger, virtual, aux)
 	if err != nil {
 		return err
 	}
