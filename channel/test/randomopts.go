<<<<<<< HEAD
// Copyright 2024 - See NOTICE file for copyright holders.
=======
// Copyright 2025 - See NOTICE file for copyright holders.
>>>>>>> b53c36b5
//
// Licensed under the Apache License, Version 2.0 (the "License");
// you may not use this file except in compliance with the License.
// You may obtain a copy of the License at
//
//     http://www.apache.org/licenses/LICENSE-2.0
//
// Unless required by applicable law or agreed to in writing, software
// distributed under the License is distributed on an "AS IS" BASIS,
// WITHOUT WARRANTIES OR CONDITIONS OF ANY KIND, either express or implied.
// See the License for the specific language governing permissions and
// limitations under the License.

package test

import (
	"fmt"
	"io"
	"math/big"
	"math/rand"

	"perun.network/go-perun/channel"
	"perun.network/go-perun/wallet"
)

var (
	// MaxBalance is the maximum balance used for testing.
	// It is set to 2 ^ 128 - 1 since when 2 ^ 256 - 1 is used, the faucet
	// key is depleted.
	// The production limit can be found in `go-perun/channel.MaxBalance`.
	MaxBalance = new(big.Int).Sub(new(big.Int).Lsh(big.NewInt(1), 128), big.NewInt(1)) //nolint:gomnd

	// Highest balance that is returned by NewRandomBal. Set to MaxBalance / 2^30.
	maxRandomBalance = new(big.Int).Rsh(MaxBalance, 30) //nolint:gomnd
)

const (
	// maximal number of assets that NumAssets returns.
	maxNumAssets = int32(10)
	// maximal number of participants that NumParts returns.
	maxNumParts = int32(10)
	// minimal number of participants that NumParts returns.
	minNumParts = int32(2)
)

// RandomOpt defines a map of options than can be passed
// to `NewRandomX` functions in order to alter their default behaviour.
// Should only be constructed by `WithX` functions.
type RandomOpt map[string]interface{}

// WithAllocation sets the `Allocation` that should be used.
// Also defines `WithAssets`, `WithBalances` and `WithLocked`.
func WithAllocation(alloc *channel.Allocation) RandomOpt {
	return RandomOpt{"allocation": alloc}.Append(WithAssets(alloc.Assets...), WithBalances(alloc.Balances...), WithLocked(alloc.Locked...))
}

// WithApp sets the `App` that should be used.
// Also defines `WithDef`.
func WithApp(app channel.App) RandomOpt {
	var appDef channel.AppID
	if !channel.IsNoApp(app) {
		appDef = app.Def()
	}
	return RandomOpt{"app": app, "appDef": appDef}
}

// WithBackend sets the `backend` that should be used.
func WithBackend(id wallet.BackendID) RandomOpt {
	return RandomOpt{"backend": id}
}

// WithBackendIDs sets the `backend` that should be used.
func WithBackendIDs(id []wallet.BackendID) RandomOpt {
	return RandomOpt{"backendIDs": id}
}

// WithoutApp configures a NoApp and NoData.
func WithoutApp() RandomOpt {
	return RandomOpt{"app": channel.NoApp(), "appDef": nil, "appData": channel.NoData()}
}

// WithAppData sets the `AppData` that should be used.
func WithAppData(data channel.Data) RandomOpt {
	return RandomOpt{"appData": data}
}

// WithAppRandomizer sets the `AppRandomizer` that should be used.
func WithAppRandomizer(randomizer AppRandomizer) RandomOpt {
	return RandomOpt{"appRandomizer": randomizer}
}

// WithAppDef sets the `AppDef` that should be used.
func WithAppDef(appDef wallet.Address) RandomOpt {
	return RandomOpt{"appDef": appDef}
}

// WithAssets sets the `Assets` that should be used.
// Also sets `WithNumAssets`.
func WithAssets(assets ...channel.Asset) RandomOpt {
	return RandomOpt{"assets": assets, "numAssets": len(assets)}
}

// WithBalances sets the `Balances` that should be used in a generated Allocation.
// Also sets `WithNumAssets` and `WithNumParts` iff `balances` is not empty.
func WithBalances(balances ...[]channel.Bal) RandomOpt {
	opt := RandomOpt{"balances": balances, "numAssets": len(balances)}
	if len(balances) != 0 {
		opt["numParts"] = len(balances[0])
	}
	return opt
}

// WithBalancesInRange sets the range within which balances are randomly generated to [min, max].
func WithBalancesInRange(min, max channel.Bal) RandomOpt {
	return RandomOpt{"balanceRange": []channel.Bal{min, max}}
}

// WithChallengeDuration sets the `ChallengeDuration` that should be used.
func WithChallengeDuration(d uint64) RandomOpt {
	return RandomOpt{"challengeDuration": d}
}

// WithFirstPart sets the first participant that should be used in randomly generated Params. Overrides `WithParts`.
func WithFirstPart(part map[wallet.BackendID]wallet.Address) RandomOpt {
	return RandomOpt{"firstPart": part}
}

// WithID sets the channel ID that should be used.
func WithID(id map[wallet.BackendID]channel.ID) RandomOpt {
	return RandomOpt{"id": id}
}

// WithIsFinal sets whether the generated State is final.
func WithIsFinal(isFinal bool) RandomOpt {
	return RandomOpt{"isFinal": isFinal}
}

// WithLocked sets the `Locked` sub-allocations in the generated Allocation.
// Also sets `WithNumLocked` and `WithNumAssets` iff `locked` is not empty.
func WithLocked(locked ...channel.SubAlloc) RandomOpt {
	opt := RandomOpt{"locked": locked, "numLocked": len(locked)}
	if len(locked) > 0 {
		opt["numAssets"] = len(locked[0].Bals)
	}
	return opt
}

// WithLockedBals causes exactly one sub-allocation with the given balances to be generated in the Allocation.
// Also sets `WithNumAssets` and `WithNumLocked` to 1.
func WithLockedBals(bals ...channel.Bal) RandomOpt {
	return RandomOpt{"lockedBals": bals, "numAssets": len(bals), "numLocked": 1}
}

// WithLockedID sets the channel id that should be used when generating a single sub-allocation with `NewRandomSubAlloc`.
func WithLockedID(id map[wallet.BackendID]channel.ID) RandomOpt {
	return RandomOpt{"lockedId": id}
}

// WithLockedIDs sets the locked channel ids that should be used.
// Also sets `WithNumLocked`.
func WithLockedIDs(ids ...channel.ID) RandomOpt {
	return RandomOpt{"lockedIds": ids, "numLocked": len(ids)}
}

// WithNonce sets the `Nonce` that should be used.
func WithNonce(nonce channel.Nonce) RandomOpt {
	return RandomOpt{"nonce": nonce}
}

// WithNumAssets sets the `NumAssets` that should be used.
func WithNumAssets(numAssets int) RandomOpt {
	return RandomOpt{"numAssets": numAssets}
}

// WithNumLocked sets the `NumLocked` that should be used.
func WithNumLocked(numLocked int) RandomOpt {
	return RandomOpt{"numLocked": numLocked}
}

// WithNumParts sets the `NumParts` that should be used.
func WithNumParts(numParts int) RandomOpt {
	return RandomOpt{"numParts": numParts}
}

// WithState sets the `State` that should be used.
// Also sets `WithID`, `WithVersion`, `WithApp`, `WithAllocation`, `WithAppData` and `WithIsFinal`.
func WithState(state *channel.State) RandomOpt {
	return RandomOpt{"state": state}.Append(WithID(state.ID), WithVersion(state.Version), WithApp(state.App), WithAllocation(&state.Allocation), WithAppData(state.Data), WithIsFinal(state.IsFinal))
}

// WithParams sets the `Params` that should be used.
// Also sets `WithID`, `WithChallengeDuration`, `WithParts`, `WithApp` and `WithNonce`.
func WithParams(params *channel.Params) RandomOpt {
	return RandomOpt{"params": params}.Append(WithID(params.ID()), WithChallengeDuration(params.ChallengeDuration), WithParts(params.Parts), WithApp(params.App), WithNonce(params.Nonce))
}

// WithParts sets the `Parts` that should be used when generating Params.
// Also sets `WithNumParts`.
func WithParts(parts []map[wallet.BackendID]wallet.Address) RandomOpt {
	return RandomOpt{"parts": parts, "numParts": len(parts)}
}

// WithVersion sets the `Version` that should be used when generating a State.
func WithVersion(version uint64) RandomOpt {
	return RandomOpt{"version": version}
}

const (
	nameLedgerChannel  = "ledgerChannel"
	nameVirtualChannel = "virtualChannel"
)

// WithLedgerChannel sets the `LedgerChannel` attribute.
func WithLedgerChannel(ledger bool) RandomOpt {
	return RandomOpt{nameLedgerChannel: ledger}
}

// WithVirtualChannel sets the `VirtualChannel` attribute.
func WithVirtualChannel(b bool) RandomOpt {
	return RandomOpt{nameVirtualChannel: b}
}

// Append inserts all `opts` into the receiving object and returns the result.
// Overrides entries that occur more than once with the last occurrence.
func (o RandomOpt) Append(opts ...RandomOpt) RandomOpt {
	for _, opt := range opts {
		for k, v := range opt {
			o[k] = v
		}
	}
	return o
}

func mergeRandomOpts(opts ...RandomOpt) RandomOpt {
	return RandomOpt{"merged": true}.Append(opts...)
}

func updateOpts(opts []RandomOpt, newOpt RandomOpt) {
	for i := range opts {
		// skip non-merged
		if _, ok := opts[i]["merged"]; ok {
			for k, v := range newOpt {
				opts[i][k] = v
			}
		}
	}
}

// Allocation returns the `Allocation` value of the `RandomOpt`.
// If not present, returns nil.
func (o RandomOpt) Allocation() *channel.Allocation {
	if _, ok := o["alloc"]; !ok {
		return nil
	}
	return o["alloc"].(*channel.Allocation)
}

// App returns the `App` value of the `RandomOpt`.
// If not present, returns nil.
func (o RandomOpt) App() channel.App {
	if _, ok := o["app"]; !ok {
		return nil
	}
	return o["app"].(channel.App)
}

// AppData returns the `AppData` value of the `RandomOpt`.
// If not present, returns nil.
func (o RandomOpt) AppData() channel.Data {
	if _, ok := o["appData"]; !ok {
		return nil
	}
	return o["appData"].(channel.Data)
}

// AppRandomizer returns the `AppRandomizer` value of the `RandomOpt`.
// If not present, returns the default appRandomizer.
func (o RandomOpt) AppRandomizer() AppRandomizer {
	if _, ok := o["appRandomizer"]; !ok {
		return appRandomizer
	}
	return o["appRandomizer"].(AppRandomizer)
}

// AppDef returns the `AppDef` value of the `RandomOpt`.
// If not present, returns nil.
func (o RandomOpt) AppDef() channel.AppID {
	if _, ok := o["appDef"]; !ok {
		return nil
	}
	return o["appDef"].(channel.AppID)
}

// Assets returns the `Assets` value of the `RandomOpt`.
// If not present, returns nil.
func (o RandomOpt) Assets() []channel.Asset {
	if _, ok := o["assets"]; !ok {
		return nil
	}
	return o["assets"].([]channel.Asset)
}

// Backend returns the `Backend` value of the `RandomOpt`.
func (o RandomOpt) Backend() (wallet.BackendID, error) {
	if _, ok := o["backend"]; !ok {
		return 0, fmt.Errorf("backend not set")
	}
	return o["backend"].(wallet.BackendID), nil
}

// BackendID returns the `BackendID` value  from `Allocation` of the `RandomOpt`.
func (o RandomOpt) BackendID() ([]wallet.BackendID, error) {
	if _, ok := o["backendIDs"]; !ok {
		return []wallet.BackendID{0}, fmt.Errorf("backend not set")
	}
	return o["backendIDs"].([]wallet.BackendID), nil
}

// Balances returns the `Balances` value of the `RandomOpt`.
// If not present, returns nil.
func (o RandomOpt) Balances() channel.Balances {
	if _, ok := o["balances"]; !ok {
		return nil
	}
	return o["balances"].([][]channel.Bal)
}

// BalancesRange returns the `BalancesRange` value of the `RandomOpt`.
// If not present, returns nil,nil.
func (o RandomOpt) BalancesRange() (min, max channel.Bal) {
	if _, ok := o["balanceRange"]; !ok {
		return nil, nil
	}
	r := o["balanceRange"].([]channel.Bal)
	return r[0], r[1]
}

// ChallengeDuration returns the `ChallengeDuration` value of the `RandomOpt`.
// If not present, a random value is generated with `rng` as entropy source.
func (o RandomOpt) ChallengeDuration(rng *rand.Rand) uint64 {
	if _, ok := o["challengeDuration"]; !ok {
		o["challengeDuration"] = rng.Uint64()
	}
	return o["challengeDuration"].(uint64)
}

// ID returns the `ID` value of the `RandomOpt`.
// If not present, returns `false` as second argument.
func (o RandomOpt) ID() (id map[wallet.BackendID]channel.ID, valid bool) {
	if _, ok := o["id"]; !ok {
		return map[wallet.BackendID]channel.ID{}, false
	}
	return o["id"].(map[wallet.BackendID]channel.ID), true
}

// FirstPart returns the `FirstPart` value of the `RandomOpt`.
// If not present, returns nil.
func (o RandomOpt) FirstPart() map[wallet.BackendID]wallet.Address {
	if _, ok := o["firstPart"]; !ok {
		return nil
	}
	return o["firstPart"].(map[wallet.BackendID]wallet.Address)
}

// IsFinal returns the `IsFinal` value of the `RandomOpt`.
// If not present, a random value is generated with `rng` as entropy source.
func (o RandomOpt) IsFinal(rng *rand.Rand) bool {
	if _, ok := o["isFinal"]; !ok {
		o["isFinal"] = (rng.Int31n(2) == 0) //nolint:gomnd
	}
	return o["isFinal"].(bool)
}

// Locked returns the `Locked` value of the `RandomOpt`.
// If not present, returns `false` as second argument.
func (o RandomOpt) Locked() (locked []channel.SubAlloc, valid bool) {
	if _, ok := o["locked"]; !ok {
		return nil, false
	}
	return o["locked"].([]channel.SubAlloc), true
}

// LockedBals returns the `LockedBals` value of the `RandomOpt`.
// If not present, returns nil.
func (o RandomOpt) LockedBals() []channel.Bal {
	if _, ok := o["lockedBals"]; !ok {
		return nil
	}
	return o["lockedBals"].([]channel.Bal)
}

// LockedID returns the `LockedID` value of the `RandomOpt`.
// If not present, a random value is generated with `rng` as entropy source.
func (o RandomOpt) LockedID(rng *rand.Rand) map[wallet.BackendID]channel.ID {
	if _, ok := o["lockedId"]; !ok {
		o["lockedId"] = NewRandomChannelID(rng)
	}
	return o["lockedId"].(map[wallet.BackendID]channel.ID)
}

// LockedIDs returns the `LockedIDs` value of the `RandomOpt`.
// If not present, returns nil.
func (o RandomOpt) LockedIDs(rng *rand.Rand) (ids []map[wallet.BackendID]channel.ID) {
	if _, ok := o["lockedIds"]; !ok {
		return nil
	}
	return o["lockedIds"].([]map[wallet.BackendID]channel.ID)
}

// Nonce returns the `Nonce` value of the `RandomOpt`.
// If not present, a random value is generated with `rng` as entropy source.
func (o RandomOpt) Nonce(rng io.Reader) channel.Nonce {
	if _, ok := o["nonce"]; !ok {
		n := make([]byte, channel.MaxNonceLen)
		if _, err := rng.Read(n); err != nil {
			panic(fmt.Sprintf("reading rnd: %v", err))
		}
		o["nonce"] = channel.NonceFromBytes(n)
	}
	return o["nonce"].(channel.Nonce)
}

// LedgerChannel returns the `LedgerChannel` value of the `RandomOpt`.
// If not present, a random value is generated with `rng` as entropy source.
func (o RandomOpt) LedgerChannel(rng io.Reader) bool {
	if _, ok := o[nameLedgerChannel]; !ok {
		a := make([]byte, 1)
		_, err := rng.Read(a)
		if err != nil {
			panic(err)
		}
		o[nameLedgerChannel] = a[0]%2 == 0 //nolint:gomnd
	}
	return o[nameLedgerChannel].(bool)
}

// VirtualChannel returns the `VirtualChannel` value of the `RandomOpt`.
// If not present, a random value is generated with `rng` as entropy source.
func (o RandomOpt) VirtualChannel(rng io.Reader) bool {
	if _, ok := o[nameVirtualChannel]; !ok {
		a := make([]byte, 1)
		_, err := rng.Read(a)
		if err != nil {
			panic(err)
		}
		o[nameVirtualChannel] = a[0]%2 == 0 //nolint:gomnd
	}
	return o[nameVirtualChannel].(bool)
}

// NumAssets returns the `NumAssets` value of the `RandomOpt`.
// If not present, a random value is generated with `rng` as entropy source.
func (o RandomOpt) NumAssets(rng *rand.Rand) int {
	if _, ok := o["numAssets"]; !ok {
		o["numAssets"] = int(rng.Int31n(maxNumAssets) + 1)
	}
	return o["numAssets"].(int)
}

// NumLocked returns the `NumLocked` value of the `RandomOpt`.
// If not present, returns 0.
func (o RandomOpt) NumLocked(rng *rand.Rand) int {
	if _, ok := o["numLocked"]; !ok {
		// We return 0 here because when no `WithLocked` or `WithNumLocked`
		// are given, 0 is assumed.
		o["numLocked"] = 0
	}
	return o["numLocked"].(int)
}

// NumParts returns the `NumParts` value of the `RandomOpt`.
// If not present, a random value between 2 and 11 is generated with `rng` as entropy source.
func (o RandomOpt) NumParts(rng *rand.Rand) int {
	if _, ok := o["numParts"]; !ok {
		o["numParts"] = int(rng.Int31n(maxNumParts) + minNumParts)
	}
	return o["numParts"].(int)
}

// State returns the `State` value of the `RandomOpt`.
// If not present, returns nil.
func (o RandomOpt) State() *channel.State {
	if _, ok := o["state"]; !ok {
		return nil
	}
	return o["state"].(*channel.State)
}

// Params returns the `Params` value of the `RandomOpt`.
// If not present, returns nil.
func (o RandomOpt) Params() *channel.Params {
	if _, ok := o["params"]; !ok {
		return nil
	}
	return o["params"].(*channel.Params)
}

// Parts returns the `Parts` value of the `RandomOpt`.
// If not present, returns nil.
func (o RandomOpt) Parts() []map[wallet.BackendID]wallet.Address {
	if _, ok := o["parts"]; !ok {
		return nil
	}
	return o["parts"].([]map[wallet.BackendID]wallet.Address)
}

// Version returns the `Version` value of the `RandomOpt`.
// If not present, a random value is generated with `rng` as entropy source.
func (o RandomOpt) Version(rng *rand.Rand) uint64 {
	if _, ok := o["version"]; !ok {
		o["version"] = rng.Uint64()
	}
	return o["version"].(uint64)
}<|MERGE_RESOLUTION|>--- conflicted
+++ resolved
@@ -1,8 +1,4 @@
-<<<<<<< HEAD
-// Copyright 2024 - See NOTICE file for copyright holders.
-=======
 // Copyright 2025 - See NOTICE file for copyright holders.
->>>>>>> b53c36b5
 //
 // Licensed under the Apache License, Version 2.0 (the "License");
 // you may not use this file except in compliance with the License.
@@ -131,7 +127,7 @@
 }
 
 // WithID sets the channel ID that should be used.
-func WithID(id map[wallet.BackendID]channel.ID) RandomOpt {
+func WithID(id channel.ID) RandomOpt {
 	return RandomOpt{"id": id}
 }
 
@@ -157,7 +153,7 @@
 }
 
 // WithLockedID sets the channel id that should be used when generating a single sub-allocation with `NewRandomSubAlloc`.
-func WithLockedID(id map[wallet.BackendID]channel.ID) RandomOpt {
+func WithLockedID(id channel.ID) RandomOpt {
 	return RandomOpt{"lockedId": id}
 }
 
@@ -351,11 +347,11 @@
 
 // ID returns the `ID` value of the `RandomOpt`.
 // If not present, returns `false` as second argument.
-func (o RandomOpt) ID() (id map[wallet.BackendID]channel.ID, valid bool) {
+func (o RandomOpt) ID() (id channel.ID, valid bool) {
 	if _, ok := o["id"]; !ok {
-		return map[wallet.BackendID]channel.ID{}, false
-	}
-	return o["id"].(map[wallet.BackendID]channel.ID), true
+		return channel.ID{}, false
+	}
+	return o["id"].(channel.ID), true
 }
 
 // FirstPart returns the `FirstPart` value of the `RandomOpt`.
@@ -396,20 +392,20 @@
 
 // LockedID returns the `LockedID` value of the `RandomOpt`.
 // If not present, a random value is generated with `rng` as entropy source.
-func (o RandomOpt) LockedID(rng *rand.Rand) map[wallet.BackendID]channel.ID {
+func (o RandomOpt) LockedID(rng *rand.Rand) channel.ID {
 	if _, ok := o["lockedId"]; !ok {
 		o["lockedId"] = NewRandomChannelID(rng)
 	}
-	return o["lockedId"].(map[wallet.BackendID]channel.ID)
+	return o["lockedId"].(channel.ID)
 }
 
 // LockedIDs returns the `LockedIDs` value of the `RandomOpt`.
 // If not present, returns nil.
-func (o RandomOpt) LockedIDs(rng *rand.Rand) (ids []map[wallet.BackendID]channel.ID) {
+func (o RandomOpt) LockedIDs(rng *rand.Rand) (ids []channel.ID) {
 	if _, ok := o["lockedIds"]; !ok {
 		return nil
 	}
-	return o["lockedIds"].([]map[wallet.BackendID]channel.ID)
+	return o["lockedIds"].([]channel.ID)
 }
 
 // Nonce returns the `Nonce` value of the `RandomOpt`.
