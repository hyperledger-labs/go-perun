<<<<<<< HEAD
// Copyright 2024 - See NOTICE file for copyright holders.
=======
// Copyright 2025 - See NOTICE file for copyright holders.
>>>>>>> b53c36b5
//
// Licensed under the Apache License, Version 2.0 (the "License");
// you may not use this file except in compliance with the License.
// You may obtain a copy of the License at
//
//     http://www.apache.org/licenses/LICENSE-2.0
//
// Unless required by applicable law or agreed to in writing, software
// distributed under the License is distributed on an "AS IS" BASIS,
// WITHOUT WARRANTIES OR CONDITIONS OF ANY KIND, either express or implied.
// See the License for the specific language governing permissions and
// limitations under the License.

package test

import (
	crand "crypto/rand"
	"fmt"
	"math/big"
	"math/rand"
	"time"

	"perun.network/go-perun/channel"
	"perun.network/go-perun/wallet"
	"perun.network/go-perun/wallet/test"
)

// The Randomizer interface provides the ability to create random assets.
// This is useful for testing.
type Randomizer interface {
	NewRandomAsset(*rand.Rand) channel.Asset
}

var randomizer map[wallet.BackendID]Randomizer

// SetRandomizer sets the global Randomizer variable.
func SetRandomizer(r Randomizer, bID wallet.BackendID) {
	if randomizer == nil {
		randomizer = make(map[wallet.BackendID]Randomizer)
	}
	if randomizer[bID] != nil {
		panic("channel/test randomizer already set")
	}
	randomizer[bID] = r
}

// NewRandomPhase generates a random channel machine phase.
func NewRandomPhase(rng *rand.Rand) channel.Phase {
	return channel.Phase(rng.Intn(channel.LastPhase + 1))
}

// NewRandomAsset generates a new random `channel.Asset`.
func NewRandomAsset(rng *rand.Rand, bID wallet.BackendID) channel.Asset {
	return randomizer[bID].NewRandomAsset(rng)
}

// NewRandomAssets generates new random `channel.Asset`s.
// Options: `WithAssets` and `WithNumAssets`.
func NewRandomAssets(rng *rand.Rand, opts ...RandomOpt) []channel.Asset {
	opt := mergeRandomOpts(opts...)
	if assets := opt.Assets(); assets != nil {
		return assets
	}
	numAssets := opt.NumAssets(rng)
	if backend, err := opt.Backend(); err == nil {
		assets := make([]channel.Asset, opt.NumAssets(rng))
		for i := range assets {
			assets[i] = NewRandomAsset(rng, backend)
		}
		updateOpts(opts, WithAssets(assets...))
		return assets
	}
	if backends, err := opt.BackendID(); err == nil {
		assets := make([]channel.Asset, numAssets)
		for i := range assets {
			assets[i] = NewRandomAsset(rng, backends[i])
		}
		updateOpts(opts, WithAssets(assets...))
		return assets
	}
	as := make([]channel.Asset, numAssets)
	for i := range as {
		as[i] = NewRandomAsset(rng, channel.TestBackendID)
	}

	updateOpts(opts, WithAssets(as...))
	return as
}

// NewRandomAllocation generates a new random `channel.Allocation`.
// Options: all from `NewRandomAssets`, `NewRandomBalances` and `NewRandomLocked`.
func NewRandomAllocation(rng *rand.Rand, opts ...RandomOpt) *channel.Allocation {
	opt := mergeRandomOpts(opts...)

	if alloc := opt.Allocation(); alloc != nil {
		return alloc
	}

	assets := NewRandomAssets(rng, opt)
	bals := NewRandomBalances(rng, opt)
	locked := NewRandomLocked(rng, opt)
	backends := NewRandomBackends(rng, len(assets), opt)

	alloc := &channel.Allocation{Backends: backends, Assets: assets, Balances: bals, Locked: locked}
	updateOpts(opts, WithAllocation(alloc))
	return alloc
}

// NewRandomLocked generates new random `channel.SubAlloc`s.
// Options: `WithLocked`, `WithNumLocked` and all from `NewRandomLockedIDs`.
func NewRandomLocked(rng *rand.Rand, opts ...RandomOpt) []channel.SubAlloc {
	opt := mergeRandomOpts(opts...)

	if locked, valid := opt.Locked(); valid {
		return locked
	}

	ids := NewRandomLockedIDs(rng, opt)
	locked := make([]channel.SubAlloc, opt.NumLocked(rng))
	for i := range locked {
		locked[i] = *NewRandomSubAlloc(rng, opt, WithLockedID(ids[i]))
	}
	updateOpts(opts, WithLocked(locked...))
	return locked
}

// NewRandomLockedIDs generates new random `channel.ID`s used in `channel.SubAlloc`.
// Options: `WithLockedIDs` and `WithNumLocked`.
func NewRandomLockedIDs(rng *rand.Rand, opts ...RandomOpt) []map[wallet.BackendID]channel.ID {
	opt := mergeRandomOpts(opts...)

	if ids := opt.LockedIDs(rng); ids != nil {
		return ids
	}
	numLockedIds := opt.NumLocked(rng)
	bIDs, err := opt.BackendID()
	if err == nil && bIDs != nil {
		ids := make([]map[wallet.BackendID]channel.ID, numLockedIds)
		for i := range ids {
			for j := range bIDs {
				ids[i] = make(map[wallet.BackendID]channel.ID)
				cID := [32]byte{}
				rng.Read(cID[:])
				ids[i][wallet.BackendID(j)] = cID
			}
		}
		return ids
	}
	b, err := opt.Backend()
	ids := make([]map[wallet.BackendID]channel.ID, numLockedIds)
	for i := range ids {
		if err != nil {
			ids[i] = make(map[wallet.BackendID]channel.ID)
			cID := [32]byte{}
			rng.Read(cID[:])
			ids[i][0] = cID
		} else {
			ids[i] = make(map[wallet.BackendID]channel.ID)
			cID := [32]byte{}
			rng.Read(cID[:])
			ids[i][b] = cID
		}
	}
	return ids
}

// NewRandomSubAlloc generates a new random `channel.SubAlloc`.
// Options: `WithLockedID`, `WithLockedBals` and all from `NewRandomBals`.
func NewRandomSubAlloc(rng *rand.Rand, opts ...RandomOpt) *channel.SubAlloc {
	opt := mergeRandomOpts(opts...)

	id := opt.LockedID(rng)
	var bals []channel.Bal
	if bals = opt.LockedBals(); bals == nil {
		bals = NewRandomBals(rng, opt.NumAssets(rng), opt)
	}

	return channel.NewSubAlloc(id, bals, nil)
}

// NewRandomParamsAndState generates a new random `channel.Params` and `channel.State`.
// Options: all from `NewRandomParams` and `NewRandomState`.
func NewRandomParamsAndState(rng *rand.Rand, opts ...RandomOpt) (params *channel.Params, state *channel.State) {
	opt := mergeRandomOpts(opts...)

	params = NewRandomParams(rng, opt)
	state = NewRandomState(rng, WithParams(params), opt)

	return
}

// NewRandomParams generates a new random `channel.Params`.
// Options: `WithParams`, `WithNumParts`, `WithParts`, `WithFirstPart`, `WithNonce`, `WithChallengeDuration`
// and all from `NewRandomApp`.
func NewRandomParams(rng *rand.Rand, opts ...RandomOpt) *channel.Params {
	opt := mergeRandomOpts(opts...)
	if params := opt.Params(); params != nil {
		return params
	}
	numParts := opt.NumParts(rng)
	var parts []map[wallet.BackendID]wallet.Address
	if parts = opt.Parts(); parts == nil {
		parts = make([]map[wallet.BackendID]wallet.Address, numParts)

		for i := range parts {
			var backend wallet.BackendID
			if backend, _ = opt.Backend(); backend != 0 {
				parts[i] = map[wallet.BackendID]wallet.Address{backend: test.NewRandomAddress(rng, backend)}
			} else {
				parts[i] = map[wallet.BackendID]wallet.Address{channel.TestBackendID: test.NewRandomAddress(rng, channel.TestBackendID)}
			}
		}
	}
	if firstPart := opt.FirstPart(); firstPart != nil {
		parts[0] = firstPart
	}

	nonce := opt.Nonce(rng)
	challengeDuration := opt.ChallengeDuration(rng)
	app := NewRandomApp(rng, opt)
	ledger := opt.LedgerChannel(rng)
	virtual := opt.VirtualChannel(rng)

	params := channel.NewParamsUnsafe(challengeDuration, parts, app, nonce, ledger, virtual)
	updateOpts(opts, WithParams(params))
	return params
}

// NewRandomState generates a new random `channel.State`.
// Options: `WithState`, `WithVersion`, `WithIsFinal`
// and all from `NewRandomChannelID`, `NewRandomApp`, `NewRandomAllocation` and `NewRandomData`.
func NewRandomState(rng *rand.Rand, opts ...RandomOpt) (state *channel.State) {
	opt := mergeRandomOpts(opts...)
	if state := opt.State(); state != nil {
		return state
	}

	id := NewRandomChannelID(rng, opt)
	version := opt.Version(rng)
	app := NewRandomApp(rng, opt)
	alloc := NewRandomAllocation(rng, opt)
	data := NewRandomData(rng, opt)
	isFinal := opt.IsFinal(rng)

	state = &channel.State{
		ID:         id,
		Version:    version,
		App:        app,
		Allocation: *alloc,
		Data:       data,
		IsFinal:    isFinal,
	}
	updateOpts(opts, WithState(state))
	return
}

// NewRandomChannelID generates a new random `channel.ID`.
// Options: `WithID`.
func NewRandomChannelID(rng *rand.Rand, opts ...RandomOpt) (id map[wallet.BackendID]channel.ID) {
	opt := mergeRandomOpts(opts...)

	if id, valid := opt.ID(); valid {
		return id
	}
	id = make(map[wallet.BackendID]channel.ID)
	bIDs, err := opt.BackendID()
	if bIDs != nil && err == nil {
		for _, b := range bIDs {
			cID := [32]byte{}
			rng.Read(cID[:])
			id[b] = cID
		}
		return
	}
	bID, err := opt.Backend()
	if err != nil {
		cID := [32]byte{}
		rng.Read(cID[:])
		id[0] = cID
	} else {
		cID := [32]byte{}
		rng.Read(cID[:])
		id[bID] = cID
	}
	return
}

// NewRandomChannelIDs generates a list of random channel IDs.
func NewRandomChannelIDs(rng *rand.Rand, n int) (ids []map[wallet.BackendID]channel.ID) {
	ids = make([]map[wallet.BackendID]channel.ID, n)
	for i := range ids {
		ids[i] = NewRandomChannelID(rng)
	}
	return
}

// NewRandomIndexMap generates a random index map.
func NewRandomIndexMap(rng *rand.Rand, numParts int, numPartsParent int) (m []channel.Index) {
	m = make([]channel.Index, numParts)
	for i := range m {
		m[i] = channel.Index(rng.Intn(numPartsParent))
	}
	return
}

// NewRandomIndexMaps generates a list of random index maps.
func NewRandomIndexMaps(rng *rand.Rand, numParts int, numPartsParent int) (maps [][]channel.Index) {
	maps = make([][]channel.Index, numParts)
	for i := range maps {
		maps[i] = NewRandomIndexMap(rng, numParts, numPartsParent)
	}
	return
}

// NewRandomBal generates a new random `channel.Bal`.
// Options: `WithBalancesRange`.
func NewRandomBal(rng *rand.Rand, opts ...RandomOpt) channel.Bal {
	opt := mergeRandomOpts(opts...)
	min, max := opt.BalancesRange()
	if min == nil {
		// Use 1 here since 0 is nearly impossible anyway and many
		// test assume != 0.
		min = big.NewInt(1)
	}
	if max == nil {
		max = maxRandomBalance
	}

	// rng(max - min + 1)
	bal, err := crand.Int(rng, new(big.Int).Add(new(big.Int).Sub(max, min), big.NewInt(1)))
	if err != nil {
		panic(fmt.Sprintf("Error creating random big.Int: %v", err))
	}

	// min + rng(max - min + 1)
	return new(big.Int).Add(min, bal)
}

// NewRandomBals generates new random `channel.Bal`s.
// Options: all from `NewRandomBal`.
func NewRandomBals(rng *rand.Rand, numBals int, opts ...RandomOpt) []channel.Bal {
	opt := mergeRandomOpts(opts...)

	bals := make([]channel.Bal, numBals)
	for i := range bals {
		bals[i] = NewRandomBal(rng, opt)
	}
	return bals
}

// NewRandomBalances generates a new random `channel.Balances`.
// Options: `WithBalances`, `WithNumAssets`, `WithNumParts`
// and all from `NewRandomBals`.
func NewRandomBalances(rng *rand.Rand, opts ...RandomOpt) channel.Balances {
	opt := mergeRandomOpts(opts...)

	if balances := opt.Balances(); balances != nil {
		return balances
	}

	balances := make(channel.Balances, opt.NumAssets(rng))
	for i := range balances {
		balances[i] = NewRandomBals(rng, opt.NumParts(rng), opt)
	}

	updateOpts(opts, WithBalances(balances...))
	return balances
}

// NewRandomBackends generates new random backend IDs.
// Options: `WithNumAssets` and `WithBackendIDs`.
func NewRandomBackends(rng *rand.Rand, num int, opts ...RandomOpt) []wallet.BackendID {
	opt := mergeRandomOpts(opts...)
	if backends, err := opt.BackendID(); err == nil {
		return backends
	}
	if backend, err := opt.Backend(); err == nil {
		backends := make([]wallet.BackendID, num)
		for i := range backends {
			backends[i] = backend
		}
		updateOpts(opts, WithBackendIDs(backends))
		return backends
	}
	backends := make([]wallet.BackendID, num)
	for i := range backends {
		backends[i] = 0
	}

	updateOpts(opts, WithBackendIDs(backends))
	return backends
}

// NewRandomTransaction generates a new random `channel.Transaction`.
// `sigMask` defines which signatures are generated. `len(sigmask)` is
// assumed to be the number of participants.
// If an entry is false, nil is set as signature for that index.
// Options: all from `NewRandomParamsAndState`.
func NewRandomTransaction(rng *rand.Rand, sigMask []bool, opts ...RandomOpt) *channel.Transaction {
	opt := mergeRandomOpts(opts...)
	bID, err := opt.Backend()
	if err != nil {
		bID = channel.TestBackendID
	}
	numParts := len(sigMask)
	accs, addrs := test.NewRandomAccounts(rng, numParts, bID)
	params := NewRandomParams(rng, WithParts(addrs), opt)
	state := NewRandomState(rng, WithID(params.ID()), WithNumParts(numParts), opt)

	sigs := make([]wallet.Sig, numParts)
	err = nil
	for i, choice := range sigMask {
		if !choice {
			sigs[i] = nil
		} else {
			sigs[i], err = channel.Sign(accs[i][bID], state, bID)
		}
		if err != nil {
			panic(err)
		}
	}
	return &channel.Transaction{
		State: state,
		Sigs:  sigs,
	}
}

// ShuffleBalances shuffles the balances of the participants per asset
// and returns it. The returned `Balance` has the same `Sum()` value.
func ShuffleBalances(rng *rand.Rand, b channel.Balances) channel.Balances {
	ret := b.Clone()
	for _, a := range ret {
		a := a
		rng.Shuffle(len(a), func(i, j int) {
			a[i], a[j] = a[j], a[i]
		})
	}
	return ret
}

// NewRandomTimeout creates a new random timeout object.
func NewRandomTimeout(rng *rand.Rand) channel.Timeout {
	return &channel.TimeTimeout{
		Time: time.Unix(rng.Int63(), rng.Int63()),
	}
}<|MERGE_RESOLUTION|>--- conflicted
+++ resolved
@@ -1,8 +1,4 @@
-<<<<<<< HEAD
-// Copyright 2024 - See NOTICE file for copyright holders.
-=======
 // Copyright 2025 - See NOTICE file for copyright holders.
->>>>>>> b53c36b5
 //
 // Licensed under the Apache License, Version 2.0 (the "License");
 // you may not use this file except in compliance with the License.
@@ -131,40 +127,17 @@
 
 // NewRandomLockedIDs generates new random `channel.ID`s used in `channel.SubAlloc`.
 // Options: `WithLockedIDs` and `WithNumLocked`.
-func NewRandomLockedIDs(rng *rand.Rand, opts ...RandomOpt) []map[wallet.BackendID]channel.ID {
+func NewRandomLockedIDs(rng *rand.Rand, opts ...RandomOpt) []channel.ID {
 	opt := mergeRandomOpts(opts...)
 
 	if ids := opt.LockedIDs(rng); ids != nil {
 		return ids
 	}
+
 	numLockedIds := opt.NumLocked(rng)
-	bIDs, err := opt.BackendID()
-	if err == nil && bIDs != nil {
-		ids := make([]map[wallet.BackendID]channel.ID, numLockedIds)
-		for i := range ids {
-			for j := range bIDs {
-				ids[i] = make(map[wallet.BackendID]channel.ID)
-				cID := [32]byte{}
-				rng.Read(cID[:])
-				ids[i][wallet.BackendID(j)] = cID
-			}
-		}
-		return ids
-	}
-	b, err := opt.Backend()
-	ids := make([]map[wallet.BackendID]channel.ID, numLockedIds)
+	ids := make([]channel.ID, numLockedIds)
 	for i := range ids {
-		if err != nil {
-			ids[i] = make(map[wallet.BackendID]channel.ID)
-			cID := [32]byte{}
-			rng.Read(cID[:])
-			ids[i][0] = cID
-		} else {
-			ids[i] = make(map[wallet.BackendID]channel.ID)
-			cID := [32]byte{}
-			rng.Read(cID[:])
-			ids[i][b] = cID
-		}
+		rng.Read(ids[i][:])
 	}
 	return ids
 }
@@ -261,38 +234,22 @@
 
 // NewRandomChannelID generates a new random `channel.ID`.
 // Options: `WithID`.
-func NewRandomChannelID(rng *rand.Rand, opts ...RandomOpt) (id map[wallet.BackendID]channel.ID) {
+func NewRandomChannelID(rng *rand.Rand, opts ...RandomOpt) (id channel.ID) {
 	opt := mergeRandomOpts(opts...)
 
 	if id, valid := opt.ID(); valid {
 		return id
 	}
-	id = make(map[wallet.BackendID]channel.ID)
-	bIDs, err := opt.BackendID()
-	if bIDs != nil && err == nil {
-		for _, b := range bIDs {
-			cID := [32]byte{}
-			rng.Read(cID[:])
-			id[b] = cID
-		}
-		return
-	}
-	bID, err := opt.Backend()
-	if err != nil {
-		cID := [32]byte{}
-		rng.Read(cID[:])
-		id[0] = cID
-	} else {
-		cID := [32]byte{}
-		rng.Read(cID[:])
-		id[bID] = cID
+
+	if _, err := rng.Read(id[:]); err != nil {
+		log.Panic("could not read from rng")
 	}
 	return
 }
 
 // NewRandomChannelIDs generates a list of random channel IDs.
-func NewRandomChannelIDs(rng *rand.Rand, n int) (ids []map[wallet.BackendID]channel.ID) {
-	ids = make([]map[wallet.BackendID]channel.ID, n)
+func NewRandomChannelIDs(rng *rand.Rand, n int) (ids []channel.ID) {
+	ids = make([]channel.ID, n)
 	for i := range ids {
 		ids[i] = NewRandomChannelID(rng)
 	}
