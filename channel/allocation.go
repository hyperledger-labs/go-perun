// Copyright 2025 - See NOTICE file for copyright holders.
//
// Licensed under the Apache License, Version 2.0 (the "License");
// you may not use this file except in compliance with the License.
// You may obtain a copy of the License at
//
//     http://www.apache.org/licenses/LICENSE-2.0
//
// Unless required by applicable law or agreed to in writing, software
// distributed under the License is distributed on an "AS IS" BASIS,
// WITHOUT WARRANTIES OR CONDITIONS OF ANY KIND, either express or implied.
// See the License for the specific language governing permissions and
// limitations under the License.

package channel

import (
	"encoding"
	"io"
	"log"
	"math"
	"math/big"

	"perun.network/go-perun/wallet"

	"perun.network/go-perun/wire/perunio"
	perunbig "polycry.pt/poly-go/math/big"

	"github.com/pkg/errors"
)

// MaxNumAssets is an artificial limit on the number of serialized assets in an
// Allocation to avoid having users run out of memory when a malicious peer
// pretends to send a large number of assets.
const MaxNumAssets = 1024

// MaxNumParts is an artificial limit on the number participant assets in an
// Allocation to avoid having users run out of memory when a malicious peer
// pretends to send balances for a large number of participants.
// Keep in mind that an Allocation contains information about every
// participant's balance for every asset, i.e., there are num-assets times
// num-participants balances in an Allocation.
const MaxNumParts = 1024

// MaxNumSubAllocations is an artificial limit on the number of suballocations
// in an Allocation to avoid having users run out of memory when a malicious
// peer pretends to send a large number of suballocations.
// Keep in mind that an Allocation contains information about every
// asset for every suballocation, i.e., there are num-assets times
// num-suballocations items of information in an Allocation.
const MaxNumSubAllocations = 1024

// Allocation and associated types.
type (
	// Allocation is the distribution of assets, were the channel to be finalized.
	//
	// Assets identify the assets held in the channel, like an address to the
	// deposit holder contract for this asset.
	//
	// Balances holds the balance allocations to the participants.
	// Its outer dimension must match the size of Assets.
	// Its inner dimension must match the size of the Params.parts slice.
	// All asset distributions could have been saved as a single []SubAlloc, but this
	// would have saved the participants slice twice, wasting space.
	//
	// Locked holds the locked allocations to sub-app-channels.
	Allocation struct {
		// Balances is the allocation of assets to the Params.Parts
		Balances

		// Backends is the indexes to which backend the assets belong to
		Backends []wallet.BackendID
		// Assets are the asset types held in this channel
		Assets []Asset
		// Locked describes the funds locked in subchannels. There is one entry
		// per subchannel.
		Locked []SubAlloc
	}

	// Balances two dimensional slice of `Bal`. Is a `Summer`.
	Balances [][]Bal

	// SubAlloc is the allocation of assets to a single receiver channel ID.
	// The size of the balances slice must be of the same size as the assets slice
	// of the channel Params.
	SubAlloc struct {
		ID       ID
		Bals     []Bal
		IndexMap []Index // Maps participant indices of the sub-channel to participant indices of the parent channel.
	}

	// Bal is a single asset's balance.
	Bal = *big.Int

	// Asset identifies an asset. E.g., it may be the address of the multi-sig
	// where all participants' assets are deposited.
	// The same Asset should be shareable by multiple Allocation instances.
	Asset interface {
		// BinaryMarshaler marshals the blockchain specific address to
		// binary format (a byte array).
		encoding.BinaryMarshaler
		// BinaryUnmarshaler unmarshals the blockchain specific address
		// from binary format (a byte array).
		encoding.BinaryUnmarshaler
		// Equal returns true iff this asset is equal to the given asset.
		Equal(Asset) bool
		// Address returns the address in string representation.
		Address() []byte
	}
)

var (
	_ perunio.Serializer = (*Allocation)(nil)
	_ perunio.Serializer = (*Balances)(nil)
	_ perunbig.Summer    = (*Allocation)(nil)
	_ perunbig.Summer    = (*Balances)(nil)
)

// NewAllocation returns a new allocation for the given number of participants and assets.
func NewAllocation(numParts int, backends []wallet.BackendID, assets ...Asset) *Allocation {
	return &Allocation{
		Assets:   assets,
		Backends: backends,
		Balances: MakeBalances(len(assets), numParts),
	}
}

// AssetIndex returns the index of the asset in the allocation.
func (a *Allocation) AssetIndex(asset Asset) (Index, bool) {
	for idx, _asset := range a.Assets {
		if asset.Equal(_asset) {
			if idx < 0 || idx >= math.MaxUint16 {
				log.Panicf("asset index out of bounds: %d", idx)
			}
			return Index(idx), true
		}
	}
	return 0, false
}

// SetBalance sets the balance for the given asset and participant.
func (a *Allocation) SetBalance(part Index, asset Asset, val Bal) {
	assetIdx, ok := a.AssetIndex(asset)
	if !ok {
		log.Panicf("asset not found: %v", a)
	}
	a.Balances[assetIdx][part] = new(big.Int).Set(val)
}

// SetAssetBalances sets the balances for the given asset and all participants.
func (a *Allocation) SetAssetBalances(asset Asset, val []Bal) {
	assetIdx, ok := a.AssetIndex(asset)
	if !ok {
		log.Panicf("asset not found: %v", a)
	}
	a.Balances[assetIdx] = CloneBals(val)
}

// Balance gets the balance for the given asset and participant.
func (a *Allocation) Balance(part Index, asset Asset) Bal {
	assetIdx, ok := a.AssetIndex(asset)
	if !ok {
		log.Panicf("asset not found: %v", a)
	}
	return a.Balances[assetIdx][part]
}

// AddToBalance adds a given amount to the balance of the specified participant
// for the given asset.
func (a *Allocation) AddToBalance(part Index, asset Asset, val Bal) {
	bal := a.Balance(part, asset)
	bal.Add(bal, val)
}

// SubFromBalance subtracts a given amount from the balance of the specified
// participant for the given asset.
func (a *Allocation) SubFromBalance(part Index, asset Asset, val Bal) {
	bal := a.Balance(part, asset)
	bal.Sub(bal, val)
}

// TransferBalance transfers the given amount from one participant to the other.
func (a *Allocation) TransferBalance(from, to Index, asset Asset, val Bal) {
	a.SubFromBalance(from, asset, val)
	a.AddToBalance(to, asset, val)
}

// NumParts returns the number of participants of this Allocation. It returns -1 if
// there are no Balances, i.e., if the Allocation is invalid.
func (a *Allocation) NumParts() int {
	if len(a.Balances) == 0 {
		return -1
	}
	return len(a.Balances[0])
}

// Clone returns a deep copy of the Allocation object.
// If it is nil, it returns nil.
func (a Allocation) Clone() (clone Allocation) {
	if a.Backends != nil {
		clone.Backends = make([]wallet.BackendID, len(a.Backends))
		copy(clone.Backends, a.Backends)
	}
	if a.Assets != nil {
		clone.Assets = make([]Asset, len(a.Assets))
		copy(clone.Assets, a.Assets)
	}

	clone.Balances = a.Balances.Clone()

	if a.Locked != nil {
		clone.Locked = make([]SubAlloc, len(a.Locked))
		for i, sa := range a.Locked {
			clone.Locked[i] = *NewSubAlloc(sa.ID, CloneBals(sa.Bals), CloneIndexMap(sa.IndexMap))
		}
	}

	return clone
}

// MakeBalances returns a new Balances object of the specified size.
func MakeBalances(numAssets, numParticipants int) Balances {
	balances := make([][]*big.Int, numAssets)
	for i := range balances {
		balances[i] = make([]*big.Int, numParticipants)
		for j := range balances[i] {
			balances[i][j] = big.NewInt(0)
		}
	}
	return balances
}

// Clone returns a deep copy of the Balance object.
// If it is nil, it returns nil.
func (b Balances) Clone() Balances {
	if b == nil {
		return nil
	}
	clone := make([][]Bal, len(b))
	for i, pa := range b {
		clone[i] = CloneBals(pa)
	}
	return clone
}

// Equal returns whether the two balances are equal.
func (b Balances) Equal(bals Balances) bool {
	return b.AssertEqual(bals) == nil
}

// AssertEqual returns an error if the two balances are not equal.
func (b Balances) AssertEqual(bals Balances) error {
	if len(bals) != len(b) {
		return errors.New("outer length mismatch")
	}
	for i := range bals {
		if len(bals[i]) != len(b[i]) {
			return errors.Errorf("inner length mismatch at index %d", i)
		}
		for j := range bals[i] {
			if bals[i][j].Cmp(b[i][j]) != 0 {
				return errors.Errorf("value mismatch at position [%d, %d]", i, j)
			}
		}
	}

	return nil
}

// AssertGreaterOrEqual returns whether each entry of b is greater or equal to
// the corresponding entry of bals.
func (b Balances) AssertGreaterOrEqual(bals Balances) error {
	if len(bals) != len(b) {
		return errors.New("outer length mismatch")
	}
	for i := range bals {
		if len(bals[i]) != len(b[i]) {
			return errors.Errorf("inner length mismatch at index %d", i)
		}
		for j := range bals[i] {
			if b[i][j].Cmp(bals[i][j]) < 0 {
				return errors.Errorf("value not greater or equal at position [%d, %d]", i, j)
			}
		}
	}

	return nil
}

// Add returns the sum b + a. It panics if the dimensions do not match.
func (b Balances) Add(a Balances) Balances {
	return b.operate(
		a,
		func(b1, b2 Bal) Bal { return new(big.Int).Add(b1, b2) },
	)
}

// Sub returns the difference b - a. It panics if the dimensions do not match.
func (b Balances) Sub(a Balances) Balances {
	return b.operate(
		a,
		func(b1, b2 Bal) Bal { return new(big.Int).Sub(b1, b2) },
	)
}

// Sum returns the sum of each asset over all participants.
func (b Balances) Sum() []Bal {
	n := len(b)
	totals := make([]*big.Int, n)
	for i := range n {
		totals[i] = new(big.Int)
	}

	for i, asset := range b {
		for _, bal := range asset {
			totals[i].Add(totals[i], bal)
		}
	}
	return totals
}

// Decode decodes a Balances from an io.Reader.
func (b *Balances) Decode(r io.Reader) error {
	var numAssets, numParts Index
	if err := perunio.Decode(r, &numAssets, &numParts); err != nil {
		return errors.WithMessage(err, "decoding dimensions")
	}
	if numAssets > MaxNumAssets {
		return errors.Errorf("expected maximum number of assets %d, got %d", MaxNumAssets, numAssets)
	}
	if numParts > MaxNumParts {
		return errors.Errorf("expected maximum number of parts %d, got %d", MaxNumParts, numParts)
	}

	*b = make(Balances, numAssets)
	for i := range *b {
		(*b)[i] = make([]Bal, numParts)
		for j := range (*b)[i] {
			(*b)[i][j] = new(big.Int)
			if err := perunio.Decode(r, &(*b)[i][j]); err != nil {
				return errors.WithMessagef(
					err, "decoding balance of asset %d of participant %d", i, j)
			}
		}
	}
	return nil
}

// Encode encodes these balances into an io.Writer.
func (b Balances) Encode(w io.Writer) error {
	numAssets := len(b)
	numParts := 0

	if numAssets > 0 {
		numParts = len(b[0])
	}
<<<<<<< HEAD
	if numAssets > MaxNumAssets {
		return errors.Errorf("expected maximum number of assets %d, got %d", MaxNumAssets, numAssets)
	}
	if numParts > MaxNumParts {
		return errors.Errorf("expected maximum number of parts %d, got %d", MaxNumParts, numParts)
	}
	if numParts < 0 || numParts > math.MaxUint16 {
		return errors.New("too many participants")
	}
	if err := perunio.Encode(w, Index(numAssets), Index(numParts)); err != nil {
		return errors.WithMessage(err, "encoding dimensions")
	}
=======

	if numAssets > MaxNumAssets {
		return errors.Errorf("expected maximum number of assets %d, got %d", MaxNumAssets, numAssets)
	}

	if numParts > MaxNumParts {
		return errors.Errorf("expected maximum number of parts %d, got %d", MaxNumParts, numParts)
	}

	if numParts < 0 || numParts > math.MaxUint16 {
		return errors.New("too many participants")
	}

	if err := perunio.Encode(w, Index(numAssets), Index(numParts)); err != nil {
		return errors.WithMessage(err, "encoding dimensions")
	}

>>>>>>> 85d5f6d2
	for i := range b {
		for j := range b[i] {
			if err := perunio.Encode(w, b[i][j]); err != nil {
				return errors.WithMessagef(
					err, "encoding balance of asset %d of participant %d", i, j)
			}
		}
	}
<<<<<<< HEAD
=======

>>>>>>> 85d5f6d2
	return nil
}

// operate returns op(b, a). It panics if the dimensions do not match.
func (b Balances) operate(a Balances, op func(Bal, Bal) Bal) Balances {
	if len(a) != len(b) {
		log.Panic("outer length mismatch")
	}

	c := make([][]Bal, len(a))
	for i := range a {
		if len(a[i]) != len(b[i]) {
			log.Panicf("inner length mismatch at index %d", i)
		}
		c[i] = make([]Bal, len(a[i]))
		for j := range a[i] {
			c[i][j] = op(b[i][j], a[i][j])
		}
	}

	return c
}

// Encode encodes this allocation into an io.Writer.
func (a Allocation) Encode(w io.Writer) error {
	if err := a.Valid(); err != nil {
		return errors.WithMessagef(
			err, "invalid allocations cannot be encoded, got %v", a)
	}
	// encode dimensions
<<<<<<< HEAD
	assetLen := len(a.Assets)
	if assetLen > math.MaxUint16 {
		return errors.New("too many assets")
	}
	balanceLen := len(a.Balances[0])
	if balanceLen > math.MaxUint16 {
		return errors.New("too many participants")
	}
	lockedLen := len(a.Locked)
	if lockedLen > math.MaxUint16 {
		return errors.New("too many sub-allocations")
	}

	if err := perunio.Encode(w, Index(assetLen), Index(balanceLen), Index(lockedLen)); err != nil {
=======
	if err := perunio.Encode(w, Index(len(a.Assets)), Index(len(a.Balances[0])), Index(len(a.Locked))); err != nil { //nolint:gosec
>>>>>>> 85d5f6d2
		return err
	}
	// encode assets
	for i, asset := range a.Assets {
		id := int(a.Backends[i])
		if id < 0 || id > math.MaxUint32 {
			return errors.New("asset index out of bounds")
		}
		if err := perunio.Encode(w, uint32(id)); err != nil {
			return errors.WithMessagef(err, "encoding backends %d", i)
		}
		if err := perunio.Encode(w, asset); err != nil {
			return errors.WithMessagef(err, "encoding asset %d", i)
		}
	}
	// encode participant allocations
	if err := a.Balances.Encode(w); err != nil {
		return errors.WithMessage(err, "encoding balances")
	}
	// encode suballocations
	for i, s := range a.Locked {
		if err := s.Encode(w); err != nil {
			return errors.WithMessagef(
				err, "encoding suballocation %d", i)
		}
	}

	return nil
}

// Decode decodes an allocation from an io.Reader.
func (a *Allocation) Decode(r io.Reader) error {
	// decode dimensions
	var numAssets, numParts, numLocked Index
	if err := perunio.Decode(r, &numAssets, &numParts, &numLocked); err != nil {
		return errors.WithMessage(err, "decoding numAssets, numParts or numLocked")
	}
	if numAssets > MaxNumAssets || numParts > MaxNumParts || numLocked > MaxNumSubAllocations {
		return errors.New("numAssets, numParts or numLocked too big")
	}
	// decode assets
	a.Assets = make([]Asset, numAssets)
	a.Backends = make([]wallet.BackendID, numAssets)
	for i := range a.Assets {
		// decode backend index
		var id uint32
		if err := perunio.Decode(r, &id); err != nil {
			return errors.WithMessagef(err, "decoding backend index for asset %d", i)
		}
		a.Backends[i] = wallet.BackendID(id)
		asset := NewAsset(a.Backends[i])
		if err := perunio.Decode(r, asset); err != nil {
			return errors.WithMessagef(err, "decoding asset %d", i)
		}
		a.Assets[i] = asset
	}
	// decode participant allocations
	if err := perunio.Decode(r, &a.Balances); err != nil {
		return errors.WithMessage(err, "decoding balances")
	}
	// decode locked allocations
	a.Locked = make([]SubAlloc, numLocked)
	for i := range a.Locked {
		if err := a.Locked[i].Decode(r); err != nil {
			return errors.WithMessagef(
				err, "decoding suballocation %d", i)
		}
	}

	return a.Valid()
}

// CloneBals creates a deep copy of a balance array.
func CloneBals(orig []Bal) []Bal {
	if orig == nil {
		return nil
	}

	clone := make([]Bal, len(orig))
	for i, bal := range orig {
		clone[i] = new(big.Int).Set(bal)
	}
	return clone
}

// CloneIndexMap creates a deep copy of an index map.
func CloneIndexMap(orig []Index) (clone []Index) {
	if orig == nil {
		return nil
	}

	clone = make([]Index, len(orig))
	copy(clone, orig)
	return
}

// Valid checks that the asset-dimensions match and slices are not nil.
// Assets and Balances cannot be of zero length.
func (a Allocation) Valid() error {
	if len(a.Assets) == 0 || len(a.Balances) == 0 {
		return errors.New("assets and participant balances must not be of length zero (or nil)")
	}

	if len(a.Assets) > MaxNumAssets || len(a.Locked) > MaxNumSubAllocations {
		return errors.New("too many assets or sub-allocations")
	}

	n := len(a.Assets)

	if len(a.Balances) != n {
		return errors.Errorf("dimension mismatch: number of Assets: %d vs Balances: %d", n, len(a.Balances))
	}

	numParts := len(a.Balances[0])
	if numParts <= 0 || numParts > MaxNumParts {
		return errors.Errorf("number of participants is zero or too large")
	}

	for i, asset := range a.Balances {
		if len(asset) != numParts {
			return errors.Errorf("%d participants for asset %d, expected %d", len(asset), i, numParts)
		}
		for j, bal := range asset {
			if bal.Sign() == -1 {
				return errors.Errorf("balance[%d][%d] is negative: got %v", i, j, bal)
			}
		}
	}

	// Locked is allowed to have zero length, in which case there's nothing locked
	// and the loop is empty.
	for _, l := range a.Locked {
		if err := l.Valid(); err != nil {
			return errors.WithMessage(err, "invalid sub-allocation")
		}
		if len(l.Bals) != n {
			return errors.Errorf("dimension mismatch of app-channel balance vector (ID: %x): got %d, expected %d", l.ID, l.Bals, n)
		}
	}

	return nil
}

// Sum returns the sum of each asset over all participants and locked
// allocations.
func (a Allocation) Sum() []Bal {
	totals := a.Balances.Sum()
	// Locked is allowed to have zero length, in which case there's nothing locked
	// and the loop is empty.
	for _, a := range a.Locked {
		for i, bal := range a.Bals {
			totals[i].Add(totals[i], bal)
		}
	}

	return totals
}

// NewSubAlloc creates a new sub-allocation.
func NewSubAlloc(id ID, bals []Bal, indexMap []Index) *SubAlloc {
	if indexMap == nil {
		indexMap = []Index{}
	}
	return &SubAlloc{ID: id, Bals: bals, IndexMap: indexMap}
}

// SubAlloc tries to return the sub-allocation for the given subchannel.
// The second return value indicates success.
func (a Allocation) SubAlloc(subchannel ID) (subAlloc SubAlloc, ok bool) {
	for _, subAlloc = range a.Locked {
		if subAlloc.ID == subchannel {
			ok = true
			return
		}
	}
	ok = false
	return
}

// AddSubAlloc adds the given sub-allocation.
func (a *Allocation) AddSubAlloc(subAlloc SubAlloc) {
	a.Locked = append(a.Locked, subAlloc)
}

// RemoveSubAlloc removes the given sub-allocation.
func (a *Allocation) RemoveSubAlloc(subAlloc SubAlloc) error {
	for i := range a.Locked {
		if subAlloc.Equal(&a.Locked[i]) == nil {
			// remove element at index i
			a.Locked = append(a.Locked[:i], a.Locked[i+1:]...)
			return nil
		}
	}
	return errors.New("not found")
}

// Equal returns nil if the `Allocation` objects are equal and an error if they
// are not equal.
func (a *Allocation) Equal(b *Allocation) error {
	if a == b {
		return nil
	}

	// Compare Backends
	if err := AssertBackendsEqual(a.Backends, b.Backends); err != nil {
		return errors.WithMessage(err, "comparing backends")
	}

	// Compare Assets
	if err := AssertAssetsEqual(a.Assets, b.Assets); err != nil {
		return errors.WithMessage(err, "comparing assets")
	}

	// Compare Balances
	if err := a.AssertEqual(b.Balances); err != nil {
		return errors.WithMessage(err, "comparing balances")
	}

	// Compare Locked
	return errors.WithMessage(SubAllocsAssertEqual(a.Locked, b.Locked), "comparing sub-allocations")
}

// AssertAssetsEqual returns an error if the given assets are not equal.
func AssertAssetsEqual(a []Asset, b []Asset) error {
	if len(a) != len(b) {
		return errors.New("length mismatch")
	}

	for i, asset := range a {
		if !asset.Equal(b[i]) {
			return errors.Errorf("value mismatch at index %d", i)
		}
	}

	return nil
}

// AssertBackendsEqual returns an error if the given assets are not equal.
func AssertBackendsEqual(a []wallet.BackendID, b []wallet.BackendID) error {
	if len(a) != len(b) {
		return errors.New("length mismatch")
	}

	for i, bID := range a {
		if !bID.Equal(b[i]) {
			return errors.Errorf("value mismatch at index %d", i)
		}
	}

	return nil
}

var _ perunio.Serializer = new(SubAlloc)

// Valid checks if this suballocation is valid.
func (s SubAlloc) Valid() error {
	if len(s.Bals) > MaxNumAssets {
		return errors.New("too many bals")
	}
	for j, bal := range s.Bals {
		if bal.Sign() == -1 {
			return errors.Errorf("suballoc[%d] of ID %d is negative: got %v", j, s.ID, bal)
		}
	}
	return nil
}

// Encode encodes the SubAlloc s into w and returns an error if it failed.
func (s SubAlloc) Encode(w io.Writer) error {
	if err := s.Valid(); err != nil {
		return errors.WithMessagef(
			err, "invalid sub-allocations cannot be encoded, got %v", s)
	}
	// encode ID and dimension
	balsLen := len(s.Bals)
	if balsLen > math.MaxUint16 {
		return errors.New("too many bals")
	}
	if err := perunio.Encode(w, s.ID, Index(balsLen)); err != nil {
		return errors.WithMessagef(
			err, "encoding sub-allocation ID or dimension, id %v", s.ID)
	}
	// encode bals
	for i, bal := range s.Bals {
		if err := perunio.Encode(w, bal); err != nil {
			return errors.WithMessagef(
				err, "encoding balance of participant %d", i)
		}
	}
	// Encode IndexMap.
	idxMapLen := len(s.IndexMap)
	if idxMapLen > math.MaxUint16 {
		return errors.New("too many index map entries")
	}
	if err := perunio.Encode(w, Index(idxMapLen)); err != nil {
		return errors.WithMessage(err, "encoding length of index map")
	}
	for i, x := range s.IndexMap {
		if err := perunio.Encode(w, x); err != nil {
			return errors.WithMessagef(err, "encoding index map entry %d", i)
		}
	}

	return nil
}

// Decode decodes the SubAlloc s encoded in r and returns an error if it
// failed.
func (s *SubAlloc) Decode(r io.Reader) error {
	var numAssets Index
	// decode ID and dimension
	if err := perunio.Decode(r, &s.ID, &numAssets); err != nil {
		return errors.WithMessage(err, "decoding sub-allocation ID or dimension")
	}
	if numAssets > MaxNumAssets {
		return errors.Errorf("numAssets too big, got: %d max: %d", numAssets, MaxNumAssets)
	}
	// decode bals
	s.Bals = make([]Bal, numAssets)
	for i := range s.Bals {
		if err := perunio.Decode(r, &s.Bals[i]); err != nil {
			return errors.WithMessagef(
				err, "decoding participant balance %d", i)
		}
	}
	// Decode index map.
	var l Index
	if err := perunio.Decode(r, &l); err != nil {
		return errors.WithMessage(err, "decoding index map length")
	}
	s.IndexMap = make([]Index, l)
	for i := range s.IndexMap {
		if err := perunio.Decode(r, &s.IndexMap[i]); err != nil {
			return errors.WithMessagef(err, "decoding index %d", i)
		}
	}

	return s.Valid()
}

// Equal returns nil if the `SubAlloc` objects are equal and an error if they
// are not equal.
func (s *SubAlloc) Equal(t *SubAlloc) error {
	if s == t {
		return nil
	}
	if s.ID != t.ID {
		return errors.New("different ID")
	}
	if !s.BalancesEqual(t.Bals) {
		return errors.New("balances unequal")
	}
	if !s.indexMapEqual(s.IndexMap) {
		return errors.New("unequal index map")
	}
	return nil
}

// BalancesEqual returns whether balances b equal s.Bals.
func (s *SubAlloc) BalancesEqual(b []Bal) bool {
	if len(s.Bals) != len(b) {
		return false
	}

	for i, bal := range s.Bals {
		if bal.Cmp(b[i]) != 0 {
			return false
		}
	}
	return true
}

// indexMapEqual returns whether s.indexMap equals b.
func (s *SubAlloc) indexMapEqual(b []Index) bool {
	if len(s.IndexMap) != len(b) {
		return false
	}
	for i, x := range s.IndexMap {
		if x != b[i] {
			return false
		}
	}
	return true
}

// SubAllocsAssertEqual asserts that the two sub-allocations are equal. If they
// are unequal, an error with additional information is thrown.
func SubAllocsAssertEqual(a []SubAlloc, b []SubAlloc) error {
	if len(a) != len(b) {
		return errors.New("length mismatch")
	}
	for i := range a {
		if a[i].Equal(&b[i]) != nil {
			return errors.Errorf("value mismatch at index %d", i)
		}
	}
	return nil
}

// SubAllocsEqual returns whether the two sub-allocations are equal.
func SubAllocsEqual(a []SubAlloc, b []SubAlloc) bool {
	return SubAllocsAssertEqual(a, b) == nil
}<|MERGE_RESOLUTION|>--- conflicted
+++ resolved
@@ -354,38 +354,23 @@
 	if numAssets > 0 {
 		numParts = len(b[0])
 	}
-<<<<<<< HEAD
+
 	if numAssets > MaxNumAssets {
 		return errors.Errorf("expected maximum number of assets %d, got %d", MaxNumAssets, numAssets)
 	}
+
 	if numParts > MaxNumParts {
 		return errors.Errorf("expected maximum number of parts %d, got %d", MaxNumParts, numParts)
 	}
+
 	if numParts < 0 || numParts > math.MaxUint16 {
 		return errors.New("too many participants")
 	}
+
 	if err := perunio.Encode(w, Index(numAssets), Index(numParts)); err != nil {
 		return errors.WithMessage(err, "encoding dimensions")
 	}
-=======
-
-	if numAssets > MaxNumAssets {
-		return errors.Errorf("expected maximum number of assets %d, got %d", MaxNumAssets, numAssets)
-	}
-
-	if numParts > MaxNumParts {
-		return errors.Errorf("expected maximum number of parts %d, got %d", MaxNumParts, numParts)
-	}
-
-	if numParts < 0 || numParts > math.MaxUint16 {
-		return errors.New("too many participants")
-	}
-
-	if err := perunio.Encode(w, Index(numAssets), Index(numParts)); err != nil {
-		return errors.WithMessage(err, "encoding dimensions")
-	}
-
->>>>>>> 85d5f6d2
+
 	for i := range b {
 		for j := range b[i] {
 			if err := perunio.Encode(w, b[i][j]); err != nil {
@@ -394,10 +379,7 @@
 			}
 		}
 	}
-<<<<<<< HEAD
-=======
-
->>>>>>> 85d5f6d2
+
 	return nil
 }
 
@@ -428,24 +410,7 @@
 			err, "invalid allocations cannot be encoded, got %v", a)
 	}
 	// encode dimensions
-<<<<<<< HEAD
-	assetLen := len(a.Assets)
-	if assetLen > math.MaxUint16 {
-		return errors.New("too many assets")
-	}
-	balanceLen := len(a.Balances[0])
-	if balanceLen > math.MaxUint16 {
-		return errors.New("too many participants")
-	}
-	lockedLen := len(a.Locked)
-	if lockedLen > math.MaxUint16 {
-		return errors.New("too many sub-allocations")
-	}
-
-	if err := perunio.Encode(w, Index(assetLen), Index(balanceLen), Index(lockedLen)); err != nil {
-=======
 	if err := perunio.Encode(w, Index(len(a.Assets)), Index(len(a.Balances[0])), Index(len(a.Locked))); err != nil { //nolint:gosec
->>>>>>> 85d5f6d2
 		return err
 	}
 	// encode assets
