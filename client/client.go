<<<<<<< HEAD
// Copyright 2024 - See NOTICE file for copyright holders.
=======
// Copyright 2025 - See NOTICE file for copyright holders.
>>>>>>> b53c36b5
//
// Licensed under the Apache License, Version 2.0 (the "License");
// you may not use this file except in compliance with the License.
// You may obtain a copy of the License at
//
//     http://www.apache.org/licenses/LICENSE-2.0
//
// Unless required by applicable law or agreed to in writing, software
// distributed under the License is distributed on an "AS IS" BASIS,
// WITHOUT WARRANTIES OR CONDITIONS OF ANY KIND, either express or implied.
// See the License for the specific language governing permissions and
// limitations under the License.

package client

import (
	"context"

	"github.com/pkg/errors"
	"golang.org/x/sync/errgroup"

	"perun.network/go-perun/channel"
	"perun.network/go-perun/channel/persistence"
	"perun.network/go-perun/log"
	"perun.network/go-perun/wallet"
	"perun.network/go-perun/watcher"
	"perun.network/go-perun/wire"
	"polycry.pt/poly-go/sync"
)

// Client is a state channel client. It is the central controller to interact
// with a state channel network. It can be used to propose channels to other
// channel network peers.
//
// Currently, only the two-party protocol is fully implemented.
type Client struct {
	address           map[wallet.BackendID]wire.Address
	conn              clientConn
	channels          chanRegistry
	funder            channel.Funder
	adjudicator       channel.Adjudicator
	wallet            map[wallet.BackendID]wallet.Wallet
	pr                persistence.PersistRestorer
	log               log.Logger // structured logger for this client
	version1Cache     version1Cache
	fundingWatcher    *stateWatcher
	settlementWatcher *stateWatcher
	watcher           watcher.Watcher

	sync.Closer
}

// New creates a new State Channel Client.
//
// address is the channel network address of this client. It is the persistend
// identifier in the network and not necessarily related to any on-chain
// identity or channel participant address.
//
// bus is the wire protocol bus over which messages to other network clients are
// sent and received from.
//
// The funder and adjudicator are used to fund and dispute or settle a ledger
// channel, respectively.
//
// The wallet is used to resolve addresses to accounts when creating or
// restoring channels.
//
// If any argument is nil, New panics.
func New(
	address map[wallet.BackendID]wire.Address,
	bus wire.Bus,
	funder channel.Funder,
	adjudicator channel.Adjudicator,
	wallet map[wallet.BackendID]wallet.Wallet,
	watcher watcher.Watcher,
) (c *Client, err error) {
	if address == nil {
		log.Panic("address must not be nil")
	}
	log := log.WithField("id", address)
	//nolint:gocritic
	if bus == nil {
		log.Panic("bus must not be nil")
	} else if funder == nil {
		log.Panic("funder must not be nil")
	} else if adjudicator == nil {
		log.Panic("adjudicator must not be nil")
	} else if wallet == nil {
		log.Panic("wallet must not be nil")
	} else if watcher == nil {
		log.Panic("watcher must not be nil")
	}

	conn, err := makeClientConn(address, bus)
	if err != nil {
		return nil, errors.WithMessage(err, "setting up client connection")
	}

	c = &Client{
		address:     address,
		conn:        conn,
		channels:    makeChanRegistry(),
		funder:      funder,
		adjudicator: adjudicator,
		wallet:      wallet,
		pr:          persistence.NonPersistRestorer,
		log:         log,
		watcher:     watcher,
	}

	c.fundingWatcher = newStateWatcher(c.matchFundingProposal)
	c.settlementWatcher = newStateWatcher(c.matchSettlementProposal)
	return c, nil
}

// Close closes this state channel client.
// It also closes the peer registry.
func (c *Client) Close() error {
	if err := c.Closer.Close(); err != nil {
		return err
	}

	err := errors.WithMessage(c.channels.CloseAll(), "closing channels")
	if cerr := c.conn.Close(); err == nil {
		err = errors.WithMessage(cerr, "closing channel connection")
	}
	return err
}

// OnNewChannel sets a callback to be called whenever a new channel is created
// or restored. Only one such handler can be set at a time, and repeated calls
// to this function will overwrite the currently existing handler. This function
// may be safely called at any time.
func (c *Client) OnNewChannel(handler func(*Channel)) {
	c.channels.OnNewChannel(handler)
}

// EnablePersistence sets the PersistRestorer that the client is going to use for channel
// persistence. This methods is expected to be called once during the setup of
// the client and is hence not thread-safe.
//
// The PersistRestorer is not closed when the Client is closed.
func (c *Client) EnablePersistence(pr persistence.PersistRestorer) {
	c.pr = pr
}

// Channel queries a channel by its ID.
func (c *Client) Channel(id map[wallet.BackendID]channel.ID) (*Channel, error) {
	if ch, ok := c.channels.Channel(id); ok {
		return ch, nil
	}
	return nil, errors.New("unknown channel ID")
}

// Handle is the incoming request handler routine. It handles channel proposals
// and channel update requests. It must be started exactly once by the user,
// during the setup of the Client. Incoming requests are handled by the passed
// respecive handlers.
func (c *Client) Handle(ph ProposalHandler, uh UpdateHandler) {
	if ph == nil || uh == nil {
		c.log.Panic("handlers must not be nil")
	}

	for {
		env, err := c.conn.nextReq(c.Ctx())
		if err != nil {
			c.log.Debug("request receiver closed: ", err)
			return
		}
		msg := env.Msg

		switch msg := msg.(type) {
		case *LedgerChannelProposalMsg:
			go c.handleChannelProposal(ph, env.Sender, msg)
		case *SubChannelProposalMsg:
			go c.handleChannelProposal(ph, env.Sender, msg)
		case *VirtualChannelProposalMsg:
			go c.handleChannelProposal(ph, env.Sender, msg)
		case *ChannelUpdateMsg:
			go c.handleChannelUpdate(uh, env.Sender, msg)
		case *VirtualChannelFundingProposalMsg:
			go c.handleChannelUpdate(uh, env.Sender, msg)
		case *VirtualChannelSettlementProposalMsg:
			go c.handleChannelUpdate(uh, env.Sender, msg)
		case *ChannelSyncMsg:
			go c.handleSyncMsg(env.Sender, msg)
		default:
			c.log.Error("Unexpected %T message received in request loop")
		}
	}
}

// Log returns the logger used by the client. It is not thread-safe.
func (c *Client) Log() log.Logger {
	return c.log
}

// SetLog sets the logger used by the client. It is not thread-safe.
func (c *Client) SetLog(l log.Logger) {
	c.log = l
}

func (c *Client) logPeer(p map[wallet.BackendID]wire.Address) log.Logger {
	return c.log.WithField("peer", p)
}

func (c *Client) logChan(id map[wallet.BackendID]channel.ID) log.Logger {
	return c.log.WithField("channel", id)
}

// Restore restores all channels from persistence. Channels are restored in
// parallel. Newly restored channels should be acquired through the
// OnNewChannel callback.
func (c *Client) Restore(ctx context.Context) error {
	ps, err := c.pr.ActivePeers(ctx)
	if err != nil {
		return errors.WithMessage(err, "restoring active peers")
	}

	var eg errgroup.Group
	for _, p := range ps {
		if channel.EqualWireMaps(p, c.address) {
			continue // skip own peer
		}
		p := p
		eg.Go(func() error { return c.restorePeerChannels(ctx, p) })
	}

	return eg.Wait()
}<|MERGE_RESOLUTION|>--- conflicted
+++ resolved
@@ -1,8 +1,4 @@
-<<<<<<< HEAD
-// Copyright 2024 - See NOTICE file for copyright holders.
-=======
 // Copyright 2025 - See NOTICE file for copyright holders.
->>>>>>> b53c36b5
 //
 // Licensed under the Apache License, Version 2.0 (the "License");
 // you may not use this file except in compliance with the License.
@@ -150,7 +146,7 @@
 }
 
 // Channel queries a channel by its ID.
-func (c *Client) Channel(id map[wallet.BackendID]channel.ID) (*Channel, error) {
+func (c *Client) Channel(id channel.ID) (*Channel, error) {
 	if ch, ok := c.channels.Channel(id); ok {
 		return ch, nil
 	}
@@ -209,7 +205,7 @@
 	return c.log.WithField("peer", p)
 }
 
-func (c *Client) logChan(id map[wallet.BackendID]channel.ID) log.Logger {
+func (c *Client) logChan(id channel.ID) log.Logger {
 	return c.log.WithField("channel", id)
 }
 
