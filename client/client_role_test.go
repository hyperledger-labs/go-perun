--- conflicted
+++ resolved
@@ -1,8 +1,4 @@
-<<<<<<< HEAD
-// Copyright 2024 - See NOTICE file for copyright holders.
-=======
 // Copyright 2025 - See NOTICE file for copyright holders.
->>>>>>> b53c36b5
 //
 // Licensed under the Apache License, Version 2.0 (the "License");
 // you may not use this file except in compliance with the License.
@@ -59,11 +55,7 @@
 			panic("Error initializing watcher: " + err.Error())
 		}
 		w := map[wallet.BackendID]wtest.Wallet{bID: wtest.NewWallet(bID)}
-<<<<<<< HEAD
-		acc := w[0].NewRandomAccount(rng)
-=======
 		acc := w[bID].NewRandomAccount(rng)
->>>>>>> b53c36b5
 		setup[i] = ctest.RoleSetup{
 			Name:              names[i],
 			Identity:          wiretest.NewRandomAccountMap(rng, bID),
@@ -96,9 +88,8 @@
 
 		cfg := &ctest.AliceBobExecConfig{
 			BaseExecConfig: ctest.MakeBaseExecConfig(
-				[2]map[wallet.BackendID]wire.Address{wire.AddressMapfromAccountMap(setups[0].Identity), wire.AddressMapfromAccountMap(setups[1].Identity)},
-				chtest.NewRandomAsset(rng, channel.TestBackendID),
-				channel.TestBackendID,
+				[2]wire.Address{setups[0].Identity.Address(), setups[1].Identity.Address()},
+				chtest.NewRandomAsset(rng),
 				[2]*big.Int{big.NewInt(100), big.NewInt(100)},
 				app,
 			),
