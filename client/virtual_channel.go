--- conflicted
+++ resolved
@@ -1,8 +1,4 @@
-<<<<<<< HEAD
-// Copyright 2024 - See NOTICE file for copyright holders.
-=======
 // Copyright 2025 - See NOTICE file for copyright holders.
->>>>>>> b53c36b5
 //
 // Licensed under the Apache License, Version 2.0 (the "License");
 // you may not use this file except in compliance with the License.
@@ -248,7 +244,7 @@
 	prop *VirtualChannelFundingProposalMsg,
 ) error {
 	switch {
-	case !channel.EqualIDs(prop.Initial.Params.ID(), prop.Initial.State.ID):
+	case prop.Initial.Params.ID() != prop.Initial.State.ID:
 		return errors.New("state does not match parameters")
 	case !prop.Initial.Params.VirtualChannel:
 		return errors.New("virtual channel flag not set")
