<<<<<<< HEAD
// Copyright 2024 - See NOTICE file for copyright holders.
=======
// Copyright 2025 - See NOTICE file for copyright holders.
>>>>>>> b53c36b5
//
// Licensed under the Apache License, Version 2.0 (the "License");
// you may not use this file except in compliance with the License.
// You may obtain a copy of the License at
//
//     http://www.apache.org/licenses/LICENSE-2.0
//
// Unless required by applicable law or agreed to in writing, software
// distributed under the License is distributed on an "AS IS" BASIS,
// WITHOUT WARRANTIES OR CONDITIONS OF ANY KIND, either express or implied.
// See the License for the specific language governing permissions and
// limitations under the License.

package client

import (
	"context"

	"github.com/pkg/errors"
	"golang.org/x/sync/errgroup"
	"perun.network/go-perun/wallet"

	"perun.network/go-perun/channel"
	"perun.network/go-perun/log"
	"perun.network/go-perun/wire"
	"polycry.pt/poly-go/sync"
)

// A channelConn bundles the message sending and receiving infrastructure for a
// channel. It is an abstraction over a set of peers. Peers are translated into
// their index in the channel.
type channelConn struct {
	sync.OnCloser

	pub   wire.Publisher // outgoing message publisher
	r     *wire.Relay    // update response relay/incoming messages
	peers []map[wallet.BackendID]wire.Address
	idx   channel.Index // our index

	log log.Logger
}

// newChannelConn creates a new channel connection for the given channel ID. It
// subscribes on the subscriber to all messages regarding this channel.
<<<<<<< HEAD
func newChannelConn(id channel.ID, peers []map[wallet.BackendID]wire.Address, idx channel.Index, sub wire.Subscriber, pub wire.Publisher) (_ *channelConn, err error) {
=======
func newChannelConn(id map[wallet.BackendID]channel.ID, peers []map[wallet.BackendID]wire.Address, idx channel.Index, sub wire.Subscriber, pub wire.Publisher) (_ *channelConn, err error) {
>>>>>>> b53c36b5
	// relay to receive all update responses
	relay := wire.NewRelay()
	// we cache all responses for the lifetime of the relay
	cacheAll := func(*wire.Envelope) bool { return true }
	relay.Cache(&cacheAll)
	// Close the relay if anything goes wrong in the following.
	// We could have a leaky subscription otherwise.
	defer func() {
		if err != nil {
			if cerr := relay.Close(); cerr != nil {
				err = errors.WithMessagef(err,
					"(error closing relay: %v)", cerr)
			}
		}
	}()

	isUpdateRes := func(e *wire.Envelope) bool {
		switch msg := e.Msg.(type) {
		case *ChannelUpdateAccMsg:
			return channel.EqualIDs(msg.ID(), id)
		case *ChannelUpdateRejMsg:
			return channel.EqualIDs(msg.ID(), id)
		default:
			return false
		}
	}

	if err = sub.Subscribe(relay, isUpdateRes); err != nil {
		return nil, errors.WithMessagef(err, "subscribing relay")
	}

	return &channelConn{
		OnCloser: relay,
		r:        relay,
		pub:      pub,
		peers:    peers,
		idx:      idx,
		log:      log.WithField("channel", id),
	}, nil
}

func (c *channelConn) sender() map[wallet.BackendID]wire.Address {
	return c.peers[c.idx]
}

// SetLog sets the logger of the channel connection. It is assumed to be
// called once before usage of the connection, so it isn't thread-safe.
func (c *channelConn) SetLog(l log.Logger) {
	c.log = l
}

// Close closes the broadcaster and update request receiver.
func (c *channelConn) Close() error {
	return c.r.Close()
}

// Send broadcasts the message to all channel participants.
func (c *channelConn) Send(ctx context.Context, msg wire.Msg) error {
	var eg errgroup.Group
	for i, peer := range c.peers {
		if channel.Index(i) == c.idx {
			continue // skip own peer
		}
		c.log.WithField("peer", peer).Debugf("channelConn: publishing message: %v: %+v", msg.Type(), msg)
		env := &wire.Envelope{
			Sender:    c.sender(),
			Recipient: peer,
			Msg:       msg,
		}
		eg.Go(func() error { return c.pub.Publish(ctx, env) })
	}
	return errors.WithMessage(eg.Wait(), "publishing message")
}

// Peers returns the ordered list of peer addresses. Note that the own peer is
// included in the list.
func (c *channelConn) Peers() []map[wallet.BackendID]wire.Address {
	return c.peers
}

// newUpdateResRecv creates a new update response receiver for the given version.
// The receiver should be closed after all expected responses are received.
// The receiver is also closed when the channel connection is closed.
func (c *channelConn) NewUpdateResRecv(version uint64) (*channelMsgRecv, error) {
	recv := wire.NewReceiver()
	if err := c.r.Subscribe(recv, func(e *wire.Envelope) bool {
		resMsg, ok := e.Msg.(channelUpdateResMsg)
		return ok && resMsg.Ver() == version
	}); err != nil {
		return nil, errors.WithMessagef(err, "subscribing update response receiver")
	}

	return &channelMsgRecv{
		Receiver: recv,
		peers:    c.peers,
		log:      c.log.WithField("version", version),
	}, nil
}

type (
	// A channelMsgRecv is a receiver of channel messages. Messages are received
	// with Next(), which returns the peer's channel index and the message.
	channelMsgRecv struct {
		*wire.Receiver
		peers []map[wallet.BackendID]wire.Address
		log   log.Logger
	}
)

// Next returns the next message. If the receiver is closed or the context is
// done, (0, nil) is returned.
func (r *channelMsgRecv) Next(ctx context.Context) (channel.Index, ChannelMsg, error) {
	env, err := r.Receiver.Next(ctx)
	if err != nil {
		return 0, nil, err
	}
	idx := wire.IndexOfAddrs(r.peers, env.Sender)
	if idx == -1 {
		return 0, nil, errors.Errorf("channel connection received message from unexpected peer %v", env.Sender)
	}
	msg, ok := env.Msg.(ChannelMsg)
	if !ok {
		return 0, nil, errors.Errorf("unexpected message type: expected ChannelMsg, got %T", env.Msg)
	}
	return channel.Index(idx), msg, nil
}<|MERGE_RESOLUTION|>--- conflicted
+++ resolved
@@ -1,8 +1,4 @@
-<<<<<<< HEAD
-// Copyright 2024 - See NOTICE file for copyright holders.
-=======
 // Copyright 2025 - See NOTICE file for copyright holders.
->>>>>>> b53c36b5
 //
 // Licensed under the Apache License, Version 2.0 (the "License");
 // you may not use this file except in compliance with the License.
@@ -47,11 +43,7 @@
 
 // newChannelConn creates a new channel connection for the given channel ID. It
 // subscribes on the subscriber to all messages regarding this channel.
-<<<<<<< HEAD
 func newChannelConn(id channel.ID, peers []map[wallet.BackendID]wire.Address, idx channel.Index, sub wire.Subscriber, pub wire.Publisher) (_ *channelConn, err error) {
-=======
-func newChannelConn(id map[wallet.BackendID]channel.ID, peers []map[wallet.BackendID]wire.Address, idx channel.Index, sub wire.Subscriber, pub wire.Publisher) (_ *channelConn, err error) {
->>>>>>> b53c36b5
 	// relay to receive all update responses
 	relay := wire.NewRelay()
 	// we cache all responses for the lifetime of the relay
@@ -71,9 +63,9 @@
 	isUpdateRes := func(e *wire.Envelope) bool {
 		switch msg := e.Msg.(type) {
 		case *ChannelUpdateAccMsg:
-			return channel.EqualIDs(msg.ID(), id)
+			return msg.ID() == id
 		case *ChannelUpdateRejMsg:
-			return channel.EqualIDs(msg.ID(), id)
+			return msg.ID() == id
 		default:
 			return false
 		}
