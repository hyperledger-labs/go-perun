<<<<<<< HEAD
// Copyright 2024 - See NOTICE file for copyright holders.
=======
// Copyright 2025 - See NOTICE file for copyright holders.
>>>>>>> b53c36b5
//
// Licensed under the Apache License, Version 2.0 (the "License");
// you may not use this file except in compliance with the License.
// You may obtain a copy of the License at
//
//     http://www.apache.org/licenses/LICENSE-2.0
//
// Unless required by applicable law or agreed to in writing, software
// distributed under the License is distributed on an "AS IS" BASIS,
// WITHOUT WARRANTIES OR CONDITIONS OF ANY KIND, either express or implied.
// See the License for the specific language governing permissions and
// limitations under the License.

package client

import (
	"context"

	"github.com/pkg/errors"

	"perun.network/go-perun/channel"
	"perun.network/go-perun/channel/persistence"
	"perun.network/go-perun/log"
	"perun.network/go-perun/wallet"
	"perun.network/go-perun/watcher"
	"perun.network/go-perun/wire"
	perunsync "polycry.pt/poly-go/sync"
)

// Channel is the channel controller, progressing the channel state machine and
// executing the channel update and dispute protocols.
//
// Currently, only the two-party protocol is fully implemented.
type Channel struct {
	perunsync.OnCloser
	log.Embedding

	client      *Client
	conn        *channelConn
	machine     persistence.StateMachine
	machMtx     perunsync.Mutex
	statesPub   watcher.StatesPub
	onUpdate    func(from, to *channel.State)
	adjudicator channel.Adjudicator
	wallet      map[wallet.BackendID]wallet.Wallet

	parent                *Channel            // must be nil for ledger channel
	subChannelFundings    *updateInterceptors // awaited subchannel funding updates
	subChannelWithdrawals *updateInterceptors // awaited subchannel settlement updates
}

// newChannel is internally used by the Client to create a new channel
// controller after the channel proposal protocol ran successfully.
func (c *Client) newChannel(
	acc map[wallet.BackendID]wallet.Account,
	parent *Channel,
	peers []map[wallet.BackendID]wire.Address, // peerIdx, BackendID -> Address
	params channel.Params,
) (*Channel, error) {
	machine, err := channel.NewStateMachine(acc, params)
	if err != nil {
		return nil, errors.WithMessage(err, "creating state machine")
	}
	return c.channelFromMachine(machine, parent, peers)
}

// channelFromSource is used to create a channel controller from restored data.
func (c *Client) channelFromSource(s channel.Source, parent *Channel, peers []map[wallet.BackendID]wire.Address) (*Channel, error) {
	accs := make(map[wallet.BackendID]wallet.Account)
	var err error
	for i, wall := range c.wallet {
		accs[i], err = wall.Unlock(s.Params().Parts[s.Idx()][i])
		if err != nil {
			return nil, errors.WithMessage(err, "unlocking account for channel")
		}
	}

	machine, err := channel.RestoreStateMachine(accs, s)
	if err != nil {
		return nil, errors.WithMessage(err, "restoring state machine")
	}

	return c.channelFromMachine(machine, parent, peers)
}

// channelFromMachine creates a channel controller around the passed state machine.
func (c *Client) channelFromMachine(machine *channel.StateMachine, parent *Channel, peers []map[wallet.BackendID]wire.Address) (*Channel, error) {
	logger := c.logChan(machine.ID())
	machine.SetLog(logger) // client logger has more fields
	pmachine := persistence.FromStateMachine(machine, c.pr)

	// bundle peers into channel connection
	conn, err := newChannelConn(machine.ID(), peers, machine.Idx(), &c.conn, &c.conn)
	if err != nil {
		return nil, errors.WithMessagef(err, "setting up channel connection")
	}

	conn.SetLog(logger)
	return &Channel{
		client:                c,
		parent:                parent,
		statesPub:             noopStatesPub{},
		OnCloser:              conn,
		Embedding:             log.MakeEmbedding(logger),
		conn:                  conn,
		machine:               pmachine,
		adjudicator:           c.adjudicator,
		wallet:                c.wallet,
		subChannelFundings:    newUpdateInterceptors(),
		subChannelWithdrawals: newUpdateInterceptors(),
	}, nil
}

// Close closes the channel and all associated peer subscriptions.
func (c *Channel) Close() error {
	return c.conn.Close()
}

// IsClosed returns whether the channel is closed.
func (c *Channel) IsClosed() bool {
	return c.conn.r.IsClosed()
}

// Ctx returns a context that is active for the channel's lifetime.
func (c *Channel) Ctx() context.Context {
	return c.conn.r.Ctx()
}

func (c *Channel) logPeer(idx channel.Index) log.Logger {
	return c.Log().WithField("peerIdx", idx)
}

// ID returns the channel ID.
func (c *Channel) ID() map[wallet.BackendID]channel.ID {
	return c.machine.ID()
}

// Idx returns our index in the channel.
func (c *Channel) Idx() channel.Index {
	return c.machine.Idx()
}

// Params returns the channel parameters.
func (c *Channel) Params() *channel.Params {
	return c.machine.Params()
}

// State returns a pointer to the current state.
// Clone it if you want to modify it.
// Can not be called from an update handler.
func (c *Channel) State() *channel.State {
	c.machMtx.Lock()
	defer c.machMtx.Unlock()

	return c.state()
}

// state returns a pointer to the current state.
// Assumes that the machine mutex has been locked.
// Clone the state if you want to modify it.
func (c *Channel) state() *channel.State {
	return c.machine.State()
}

// Phase returns the current phase of the channel state machine.
// Can not be called from an update handler.
func (c *Channel) Phase() channel.Phase {
	c.machMtx.Lock()
	defer c.machMtx.Unlock()

	return c.machine.Phase()
}

// Peers returns the Perun network addresses of all peers, in the order
// of the channel participants.
func (c *Channel) Peers() []map[wallet.BackendID]wire.Address {
	return c.conn.Peers()
}

// Parent returns the parent channel. Can be nil.
func (c *Channel) Parent() *Channel {
	return c.parent
}

// HasApp returns whether the channel has an app.
func (c *Channel) HasApp() bool {
	return !channel.IsNoApp(c.State().App)
}

// init brings the state machine into the InitSigning phase. It is not callable
// by the user since the Client initializes the channel controller.
// The state machine is not locked as this function is expected to be called
// during the initialization phase of the channel controller.
func (c *Channel) init(ctx context.Context, initBals *channel.Allocation, initData channel.Data) error {
	return c.machine.Init(ctx, *initBals, initData)
}

// initExchangeSigsAndEnable exchanges signatures on the initial state.
// The state machine is not locked as this function is expected to be called
// during the initialization phase of the channel controller.
func (c *Channel) initExchangeSigsAndEnable(ctx context.Context) error {
	sig, err := c.machine.Sig(ctx)
	if err != nil {
		return err
	}

	resRecv, err := c.conn.NewUpdateResRecv(0)
	if err != nil {
		return errors.WithMessage(err, "creating update response receiver")
	}
	defer resRecv.Close()

	send := make(chan error)
	go func() {
		send <- c.conn.Send(ctx, &ChannelUpdateAccMsg{
			ChannelID: c.ID(),
			Version:   0,
			Sig:       sig,
		})
	}()

	pidx, cm, err := resRecv.Next(ctx)
	if err != nil {
		return errors.WithMessage(err, "receiving initial state sig")
	}
	acc, ok := cm.(*ChannelUpdateAccMsg)
	if !ok {
		return errors.Errorf(
			"received unexpected message of type (%T) from peer[%d]: %v",
			cm, pidx, cm)
	}

	if err := c.machine.AddSig(ctx, pidx, acc.Sig); err != nil {
		return err
	}
	if err := c.machine.EnableInit(ctx); err != nil {
		return err
	}

	return errors.WithMessage(<-send, "sending initial signature")
}

func (c *Channel) hasLockedFunds() bool {
	return len(c.machine.State().Locked) > 0
}<|MERGE_RESOLUTION|>--- conflicted
+++ resolved
@@ -1,8 +1,4 @@
-<<<<<<< HEAD
-// Copyright 2024 - See NOTICE file for copyright holders.
-=======
 // Copyright 2025 - See NOTICE file for copyright holders.
->>>>>>> b53c36b5
 //
 // Licensed under the Apache License, Version 2.0 (the "License");
 // you may not use this file except in compliance with the License.
@@ -136,7 +132,7 @@
 }
 
 // ID returns the channel ID.
-func (c *Channel) ID() map[wallet.BackendID]channel.ID {
+func (c *Channel) ID() channel.ID {
 	return c.machine.ID()
 }
 
