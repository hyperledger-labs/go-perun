<<<<<<< HEAD
// Copyright 2024 - See NOTICE file for copyright holders.
=======
// Copyright 2025 - See NOTICE file for copyright holders.
>>>>>>> b53c36b5
//
// Licensed under the Apache License, Version 2.0 (the "License");
// you may not use this file except in compliance with the License.
// You may obtain a copy of the License at
//
//     http://www.apache.org/licenses/LICENSE-2.0
//
// Unless required by applicable law or agreed to in writing, software
// distributed under the License is distributed on an "AS IS" BASIS,
// WITHOUT WARRANTIES OR CONDITIONS OF ANY KIND, either express or implied.
// See the License for the specific language governing permissions and
// limitations under the License.

package client

import (
	"math/rand"
	"testing"

	"github.com/stretchr/testify/assert"
	"github.com/stretchr/testify/require"

	"perun.network/go-perun/channel"
	"perun.network/go-perun/channel/persistence"
	"perun.network/go-perun/channel/test"
	"perun.network/go-perun/log"
	"perun.network/go-perun/wallet"
	wallettest "perun.network/go-perun/wallet/test"
	"perun.network/go-perun/wire"
	"polycry.pt/poly-go/sync"
	pkgtest "polycry.pt/poly-go/test"
)

func patchChFromSource(
	c *Client,
	ch *persistence.Channel,
	parent *Channel,
	peers ...map[wallet.BackendID]wire.Address,
) (*Channel, error) {
	bID := wallet.BackendID(channel.TestBackendID)
	if len(peers) > 0 {
		for i := range peers[0] {
			bID = i
		}
	}
	acc, _ := wallettest.RandomWallet(bID).Unlock(ch.ParamsV.Parts[ch.IdxV][channel.TestBackendID])
	machine, _ := channel.NewStateMachine(map[wallet.BackendID]wallet.Account{channel.TestBackendID: acc}, *ch.ParamsV)
	pmachine := persistence.FromStateMachine(machine, nil)

	_ch := &Channel{parent: parent, machine: pmachine, OnCloser: new(sync.Closer)}
	_ch.conn = new(channelConn)
	_ch.conn.r = wire.NewRelay()
	return _ch, nil
}

func TestReconstructChannel(t *testing.T) {
	rng := pkgtest.Prng(t)
	db := map[string]*persistence.Channel{}

	restParent := mkRndChan(rng, channel.TestBackendID)
<<<<<<< HEAD
	db[restParent.ID()] = restParent
=======
	db[channel.IDKey(restParent.ID())] = restParent
>>>>>>> b53c36b5

	restChild := mkRndChan(rng, channel.TestBackendID)
	parentID := restParent.ID()
	restChild.Parent = &parentID
	db[channel.IDKey(restChild.ID())] = restChild

	c := &Client{log: log.Default()}

	t.Run("parent first", func(t *testing.T) {
		chans := map[string]*Channel{}
		parent := c.reconstructChannel(patchChFromSource, restParent, db, chans)
		child := c.reconstructChannel(patchChFromSource, restChild, db, chans)
		assert.Same(t, child.parent, parent)
	})
	t.Run("child first", func(t *testing.T) {
		chans := map[string]*Channel{}
		child := c.reconstructChannel(patchChFromSource, restChild, db, chans)
		parent := c.reconstructChannel(patchChFromSource, restParent, db, chans)
		assert.Same(t, child.parent, parent)
	})
}

func TestRestoreChannelCollection(t *testing.T) {
	rng := pkgtest.Prng(t)

	// Generate multiple trees of channels into one collection.
	db := make(map[string]*persistence.Channel)
	for i := 0; i < 3; i++ {
		mkRndChanTree(rng, 3, 1, 3, db, channel.TestBackendID)
	}

	// Remember channels that have been published.
	witnessedChans := make(map[string]struct{})
	c := &Client{log: log.Default(), channels: makeChanRegistry()}
	c.OnNewChannel(func(ch *Channel) {
		_, ok := witnessedChans[channel.IDKey(ch.ID())]
		require.False(t, ok)
		_, ok = db[channel.IDKey(ch.ID())]
		require.True(t, ok)
		witnessedChans[channel.IDKey(ch.ID())] = struct{}{}
	})

	// Restore all channels into the client and check the published channels.
	c.restoreChannelCollection(db, patchChFromSource)
	require.Equal(t, len(witnessedChans), len(db), "channel count mismatch")

	// Duplicates should be ignored and there should be no missing channels.
	c.OnNewChannel(func(*Channel) {
		t.Fatal("must not add duplicate or new channels")
	})
	c.restoreChannelCollection(db, patchChFromSource)
}

// mkRndChan creates a single random channel.
func mkRndChan(rng *rand.Rand, bID wallet.BackendID) *persistence.Channel {
	parts := make([]map[wallet.BackendID]wallet.Address, channel.MaxNumParts)
	for i := range parts {
		parts[i] = map[wallet.BackendID]wallet.Address{bID: wallettest.NewRandomAccount(rng, bID).Address()}
	}
	ch := persistence.NewChannel()
	ch.IdxV = channel.Index(rng.Intn(channel.MaxNumParts))
	ch.ParamsV = test.NewRandomParams(rng, test.WithParts(parts))
	sigs := make([]bool, channel.MaxNumParts)
	opts := test.WithParams(ch.ParamsV)
	ch.StagingTXV = *test.NewRandomTransaction(rng, sigs, opts)
	ch.CurrentTXV = *test.NewRandomTransaction(rng, sigs, opts)
	ch.PhaseV = test.NewRandomPhase(rng)
	return ch
}

// mkRndChanTree creates a tree of up to depth layers, with each layer having
// one minimum and maximum child less per node than the previous layer. The
// generated channels are entered into db and the root channel is returned.
func mkRndChanTree(
	rng *rand.Rand,
	depth, minChildren, maxChildren int,
<<<<<<< HEAD
	db map[channel.ID]*persistence.Channel,
	bID wallet.BackendID,
) (root *persistence.Channel) {
	root = mkRndChan(rng, bID)
	db[root.ID()] = root
=======
	db map[string]*persistence.Channel,
	bID wallet.BackendID,
) (root *persistence.Channel) {
	root = mkRndChan(rng, bID)
	db[channel.IDKey(root.ID())] = root
>>>>>>> b53c36b5

	if depth > 0 && maxChildren > 0 {
		children := minChildren + rng.Intn(maxChildren-minChildren+1)
		if minChildren > 0 {
			minChildren--
		}
		for i := 0; i < children; i++ {
			t := mkRndChanTree(rng, depth-1, minChildren, maxChildren-1, db, bID)
<<<<<<< HEAD
			t.Parent = new(channel.ID)
=======
			t.Parent = &map[wallet.BackendID]channel.ID{bID: {}}
>>>>>>> b53c36b5
			*t.Parent = root.ID()
		}
	}
	return
}<|MERGE_RESOLUTION|>--- conflicted
+++ resolved
@@ -1,8 +1,4 @@
-<<<<<<< HEAD
-// Copyright 2024 - See NOTICE file for copyright holders.
-=======
 // Copyright 2025 - See NOTICE file for copyright holders.
->>>>>>> b53c36b5
 //
 // Licensed under the Apache License, Version 2.0 (the "License");
 // you may not use this file except in compliance with the License.
@@ -60,30 +56,26 @@
 
 func TestReconstructChannel(t *testing.T) {
 	rng := pkgtest.Prng(t)
-	db := map[string]*persistence.Channel{}
+	db := map[channel.ID]*persistence.Channel{}
 
 	restParent := mkRndChan(rng, channel.TestBackendID)
-<<<<<<< HEAD
 	db[restParent.ID()] = restParent
-=======
-	db[channel.IDKey(restParent.ID())] = restParent
->>>>>>> b53c36b5
 
 	restChild := mkRndChan(rng, channel.TestBackendID)
 	parentID := restParent.ID()
 	restChild.Parent = &parentID
-	db[channel.IDKey(restChild.ID())] = restChild
+	db[restChild.ID()] = restChild
 
 	c := &Client{log: log.Default()}
 
 	t.Run("parent first", func(t *testing.T) {
-		chans := map[string]*Channel{}
+		chans := map[channel.ID]*Channel{}
 		parent := c.reconstructChannel(patchChFromSource, restParent, db, chans)
 		child := c.reconstructChannel(patchChFromSource, restChild, db, chans)
 		assert.Same(t, child.parent, parent)
 	})
 	t.Run("child first", func(t *testing.T) {
-		chans := map[string]*Channel{}
+		chans := map[channel.ID]*Channel{}
 		child := c.reconstructChannel(patchChFromSource, restChild, db, chans)
 		parent := c.reconstructChannel(patchChFromSource, restParent, db, chans)
 		assert.Same(t, child.parent, parent)
@@ -94,20 +86,20 @@
 	rng := pkgtest.Prng(t)
 
 	// Generate multiple trees of channels into one collection.
-	db := make(map[string]*persistence.Channel)
+	db := make(map[channel.ID]*persistence.Channel)
 	for i := 0; i < 3; i++ {
 		mkRndChanTree(rng, 3, 1, 3, db, channel.TestBackendID)
 	}
 
 	// Remember channels that have been published.
-	witnessedChans := make(map[string]struct{})
+	witnessedChans := make(map[channel.ID]struct{})
 	c := &Client{log: log.Default(), channels: makeChanRegistry()}
 	c.OnNewChannel(func(ch *Channel) {
-		_, ok := witnessedChans[channel.IDKey(ch.ID())]
+		_, ok := witnessedChans[ch.ID()]
 		require.False(t, ok)
-		_, ok = db[channel.IDKey(ch.ID())]
+		_, ok = db[ch.ID()]
 		require.True(t, ok)
-		witnessedChans[channel.IDKey(ch.ID())] = struct{}{}
+		witnessedChans[ch.ID()] = struct{}{}
 	})
 
 	// Restore all channels into the client and check the published channels.
@@ -144,19 +136,11 @@
 func mkRndChanTree(
 	rng *rand.Rand,
 	depth, minChildren, maxChildren int,
-<<<<<<< HEAD
 	db map[channel.ID]*persistence.Channel,
 	bID wallet.BackendID,
 ) (root *persistence.Channel) {
 	root = mkRndChan(rng, bID)
 	db[root.ID()] = root
-=======
-	db map[string]*persistence.Channel,
-	bID wallet.BackendID,
-) (root *persistence.Channel) {
-	root = mkRndChan(rng, bID)
-	db[channel.IDKey(root.ID())] = root
->>>>>>> b53c36b5
 
 	if depth > 0 && maxChildren > 0 {
 		children := minChildren + rng.Intn(maxChildren-minChildren+1)
@@ -165,11 +149,7 @@
 		}
 		for i := 0; i < children; i++ {
 			t := mkRndChanTree(rng, depth-1, minChildren, maxChildren-1, db, bID)
-<<<<<<< HEAD
 			t.Parent = new(channel.ID)
-=======
-			t.Parent = &map[wallet.BackendID]channel.ID{bID: {}}
->>>>>>> b53c36b5
 			*t.Parent = root.ID()
 		}
 	}
