--- conflicted
+++ resolved
@@ -35,11 +35,6 @@
 // NewSusieTimExecConfig creates a new object from the given parameters.
 func NewSusieTimExecConfig(
 	base BaseExecConfig,
-<<<<<<< HEAD
-	_ int,
-	_ int,
-=======
->>>>>>> 85d5f6d2
 	subChannelFunds [][2]*big.Int,
 	subSubChannelFunds [][2]*big.Int,
 	leafChannelApp client.ProposalOpts,
