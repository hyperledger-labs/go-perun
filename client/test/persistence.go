<<<<<<< HEAD
// Copyright 2024 - See NOTICE file for copyright holders.
=======
// Copyright 2025 - See NOTICE file for copyright holders.
>>>>>>> b53c36b5
//
// Licensed under the Apache License, Version 2.0 (the "License");
// you may not use this file except in compliance with the License.
// You may obtain a copy of the License at
//
//     http://www.apache.org/licenses/LICENSE-2.0
//
// Unless required by applicable law or agreed to in writing, software
// distributed under the License is distributed on an "AS IS" BASIS,
// WITHOUT WARRANTIES OR CONDITIONS OF ANY KIND, either express or implied.
// See the License for the specific language governing permissions and
// limitations under the License.

package test

import (
	"context"
	"math/big"
	"testing"
	"time"

	"perun.network/go-perun/wallet"

	"perun.network/go-perun/channel"
	"perun.network/go-perun/client"
	"perun.network/go-perun/wire"
)

type (
	multiClientRole struct {
		role
	}

	// Petra is the Proposer in a Persistence test.
	Petra struct{ multiClientRole }

	// Robert is the Responder in a persistence test.
	Robert struct{ multiClientRole }
)

const (
	defaultTestTimeout   = 10 * time.Second
	petraRobertNumStages = 6
)

// ReplaceClient replaces the client instance of the Role. Useful for
// persistence testing.
func (r *multiClientRole) ReplaceClient() {
	setupWallet := make(map[wallet.BackendID]wallet.Wallet)
	for i, w := range r.setup.Wallet {
		setupWallet[i] = w
	}
	cl, err := client.New(wire.AddressMapfromAccountMap(r.setup.Identity), r.setup.Bus, r.setup.Funder, r.setup.Adjudicator, setupWallet, r.setup.Watcher)
	r.RequireNoErrorf(err, "recreating client")
	r.setClient(cl)
}

func makeMultiClientRole(t *testing.T, setup RoleSetup, stages int) multiClientRole {
	t.Helper()
	return multiClientRole{role: makeRole(t, setup, stages)}
}

// NewPetra creates a new Proposer that executes the Petra protocol.
func NewPetra(t *testing.T, setup RoleSetup) *Petra {
	t.Helper()
	return &Petra{makeMultiClientRole(t, setup, petraRobertNumStages)}
}

// NewRobert creates a new Responder that executes the Robert protocol.
func NewRobert(t *testing.T, setup RoleSetup) *Robert {
	t.Helper()
	return &Robert{makeMultiClientRole(t, setup, petraRobertNumStages)}
}

// Execute executes the Petra protocol.
func (r *Petra) Execute(cfg ExecConfig) {
	rng := r.NewRng()

	prop := r.LedgerChannelProposal(rng, cfg)
	ch, err := r.ProposeChannel(prop)
	r.RequireNoError(err)
	r.RequireTrue(ch != nil)
	if err != nil {
		return
	}
	r.log.Infof("New Channel opened: %v", ch.Channel)

	// ignore proposal handler since Proposer doesn't accept any incoming channels
	_, wait := r.GoHandle(rng)

	// 1. channel controller set up
	r.waitStage()

	// 2. send transfer
	ch.sendTransfer(big.NewInt(1), "send#1")
	r.waitStage()

	// 3. Both close client
	r.RequireNoError(r.Close())
	r.RequireTruef(ch.IsClosed(), "closing client should close channel")
	wait() // Handle return
	r.waitStage()

	r.assertPersistedPeerAndChannel(cfg, ch.State())

	// 4. Restart clients and let them sync channels
	r.ReplaceClient()
	newCh := make(chan *paymentChannel, 1)
	r.OnNewChannel(func(_ch *paymentChannel) { newCh <- _ch })
	// ignore proposal handler
	_, wait = r.GoHandle(rng)
	defer wait()

	// 5. Clients restarted
	r.waitStage()

	// Restore channels locally
	ctx, cancel := context.WithTimeout(context.Background(), r.timeout)
	defer cancel()
	r.RequireNoError(r.Restore(ctx)) // should restore channels
	select {
	case ch = <-newCh: // expected
		r.RequireTrue(ch != nil)
	case <-time.After(r.timeout):
		r.RequireTruef(false, "expected channel to be restored")
	}

	r.waitStage()

	// 6. Finalize restored channel
	ch.recvFinal()

	ch.settleSecondary()

	r.RequireNoError(r.Close())
}

// Execute executes the Robert protocol.
func (r *Robert) Execute(cfg ExecConfig) {
	rng := r.NewRng()

	propHandler, waitHandler := r.GoHandle(rng)

	// receive one accepted proposal
	ch, err := propHandler.Next()
	r.RequireNoError(err)
	r.RequireTrue(ch != nil)
	if err != nil {
		return
	}
	r.log.Infof("New Channel opened: %v", ch.Channel)

	// 1st stage - channel controller set up
	r.waitStage()

	// 2. recv transfer
	ch.recvTransfer(big.NewInt(1), "recv#1")
	r.waitStage()

	// 3. Both close client
	r.RequireNoError(r.Close())
	r.RequireTruef(ch.IsClosed(), "closing client should close channel")
	waitHandler()
	r.waitStage()

	r.assertPersistedPeerAndChannel(cfg, ch.State())

	// 4. Restart clients and let them sync channels
	r.ReplaceClient()
	newCh := make(chan *paymentChannel, 1)
	r.OnNewChannel(func(_ch *paymentChannel) { newCh <- _ch })

	// 5. Clients restarted
	r.waitStage()

	// Restore channels locally
	ctx, cancel := context.WithTimeout(context.Background(), r.timeout)
	defer cancel()
	r.RequireNoError(r.Restore(ctx)) // should restore channels
	select {
	case ch = <-newCh: // expected
		r.RequireTrue(ch != nil)
	case <-time.After(r.timeout):
		r.RequireTruef(false, "Expected channel to be restored")
	}

	r.waitStage()

	// 6. Finalize restored channel
	ch.sendFinal()

	ch.settle()

	r.RequireNoError(r.Close())
}

func (r *multiClientRole) assertPersistedPeerAndChannel(cfg ExecConfig, state *channel.State) {
	_, them := r.Idxs(cfg.Peers())
	ctx, cancel := context.WithTimeout(context.Background(), defaultTestTimeout)
	defer cancel()
	ps, err := r.setup.PR.ActivePeers(ctx) // it should be a test persister, so no context needed
	peerAddr := cfg.Peers()[them]
	r.RequireNoError(err)
	r.RequireTrue(addresses(ps).contains(peerAddr))
	if len(ps) == 0 {
		return
	}
	chIt, err := r.setup.PR.RestorePeer(peerAddr)
	r.RequireNoError(err)
	r.RequireTrue(chIt.Next(ctx))
	restoredCh := chIt.Channel()
	r.RequireNoError(chIt.Close())
	r.RequireTrue(channel.EqualIDs(restoredCh.ID(), state.ID))
	r.RequireNoError(restoredCh.CurrentTXV.State.Equal(state))
}

// Errors returns the error channel.
func (r *multiClientRole) Errors() <-chan error {
	return r.errs
}

type addresses []map[wallet.BackendID]wire.Address

func (a addresses) contains(b map[wallet.BackendID]wire.Address) bool {
	for _, addr := range a {
		if channel.EqualWireMaps(addr, b) {
			return true
		}
	}
	return false
}<|MERGE_RESOLUTION|>--- conflicted
+++ resolved
@@ -1,8 +1,4 @@
-<<<<<<< HEAD
-// Copyright 2024 - See NOTICE file for copyright holders.
-=======
 // Copyright 2025 - See NOTICE file for copyright holders.
->>>>>>> b53c36b5
 //
 // Licensed under the Apache License, Version 2.0 (the "License");
 // you may not use this file except in compliance with the License.
@@ -215,7 +211,7 @@
 	r.RequireTrue(chIt.Next(ctx))
 	restoredCh := chIt.Channel()
 	r.RequireNoError(chIt.Close())
-	r.RequireTrue(channel.EqualIDs(restoredCh.ID(), state.ID))
+	r.RequireTrue(restoredCh.ID() == state.ID)
 	r.RequireNoError(restoredCh.CurrentTXV.State.Equal(state))
 }
 
