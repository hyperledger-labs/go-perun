<<<<<<< HEAD
// Copyright 2024 - See NOTICE file for copyright holders.
=======
// Copyright 2025 - See NOTICE file for copyright holders.
>>>>>>> b53c36b5
//
// Licensed under the Apache License, Version 2.0 (the "License");
// you may not use this file except in compliance with the License.
// You may obtain a copy of the License at
//
//     http://www.apache.org/licenses/LICENSE-2.0
//
// Unless required by applicable law or agreed to in writing, software
// distributed under the License is distributed on an "AS IS" BASIS,
// WITHOUT WARRANTIES OR CONDITIONS OF ANY KIND, either express or implied.
// See the License for the specific language governing permissions and
// limitations under the License.

package test

import (
	"fmt"
	"math/big"
	"testing"
	"time"

	"perun.network/go-perun/wallet"

	"perun.network/go-perun/channel"
	"perun.network/go-perun/client"
)

const nStagesDisputeSusieTime = 4

// DisputeSusieTimExecConfig contains config parameters for sub-channel dispute test.
type DisputeSusieTimExecConfig struct {
	BaseExecConfig
	SubChannelFunds [2]*big.Int // sub-channel funding amounts
	TxAmount        *big.Int    // transaction amount
}

// DisputeSusie is a Proposer. She proposes the new channel.
type DisputeSusie struct {
	Proposer
}

// NewDisputeSusie creates a new Proposer that executes the DisputeSusie protocol.
func NewDisputeSusie(t *testing.T, setup RoleSetup) *DisputeSusie {
	t.Helper()
	return &DisputeSusie{Proposer: *NewProposer(t, setup, nStagesDisputeSusieTime)}
}

// Execute executes the DisputeSusie protocol.
func (r *DisputeSusie) Execute(cfg ExecConfig) {
	r.Proposer.Execute(cfg, r.exec)
}

func (r *DisputeSusie) exec(_cfg ExecConfig, ledgerChannel *paymentChannel) {
	rng := r.NewRng()
	cfg := _cfg.(*DisputeSusieTimExecConfig)
	ctx := r.Ctx()

	// Stage 1 - Wait for channel controller setup.
	r.waitStage()

	// Stage 2 - Open sub-channel.
	subChannel := ledgerChannel.openSubChannel(rng, cfg, cfg.SubChannelFunds[:], client.WithoutApp(), _cfg.Backend())
	subReq0 := client.NewTestChannel(subChannel.Channel).AdjudicatorReq() // Store AdjudicatorReq for version 0
	r.waitStage()

	// Stage 3 - Update channels.
	update := func(ch *paymentChannel) {
		txAmount := cfg.TxAmount
		ch.sendTransfer(txAmount, fmt.Sprintf("send %v", txAmount))
	}

	update(ledgerChannel)
	update(subChannel)

	r.waitStage()

	// Stage 4 - Attack.

	// Register version 0 AdjudicatorReq.
	r.log.Debug("Registering version 0 state.")
	reqLedger := client.NewTestChannel(ledgerChannel.Channel).AdjudicatorReq() // Current ledger state.
	subState0 := channel.SignedState{
		Params: subReq0.Params,
		State:  subReq0.Tx.State,
		Sigs:   subReq0.Tx.Sigs,
	}
	r.RequireNoError(r.setup.Adjudicator.Register(ctx, reqLedger, []channel.SignedState{subState0}))

	// Within the challenge duration, other party should refute.
	sub, err := r.setup.Adjudicator.Subscribe(ctx, subChannel.Params().ID())
	r.RequireNoError(err)

	// Wait until other party has refuted.
	for {
		event := sub.Next()
		r.RequireTrue(event != nil)
		if event.Version() > 0 {
			r.RequireNoError(sub.Close())
			r.RequireNoError(sub.Err())
			r.log.Debugln("<Registered> refuted: ", event)
			r.RequireTruef(subChannel.State().Version == event.Version(), "expected refutation with current version")
			r.RequireNoError(event.Timeout().Wait(ctx)) // Refutation increased the timeout.
			break
		}
	}

	r.log.Debug("Attempt withdrawing refuted state.")
	m := channel.MakeStateMap()
	m.Add(subState0.State)
	err = r.setup.Adjudicator.Withdraw(ctx, reqLedger, m)
	r.RequireTruef(err != nil, "withdraw should fail because other party should have refuted.")

	// Settling current version should work.
	r.log.Debug("Settle.")
	ledgerChannel.settle() // Settles ledger channel with sub-channels.

	r.log.Debug("Done.")
	r.waitStage()
}

// DisputeTim is a Responder. He accepts incoming channel proposals and updates.
type DisputeTim struct {
	Responder
	registered chan *channel.RegisteredEvent
	subCh      map[wallet.BackendID]channel.ID
}

// time to wait until a parent channel watcher becomes active.
const channelWatcherWait = 100 * time.Millisecond

// HandleAdjudicatorEvent is the callback for adjudicator event handling.
func (r *DisputeTim) HandleAdjudicatorEvent(e channel.AdjudicatorEvent) {
	r.log.Infof("HandleAdjudicatorEvent: channelID = %x, version = %v, type = %T", e.ID(), e.Version(), e)
	for _, id := range r.subCh {
		if e, ok := e.(*channel.RegisteredEvent); ok && e.ID() == id {
			r.registered <- e
		}
	}
}

// NewDisputeTim creates a new Responder that executes the DisputeTim protocol.
func NewDisputeTim(t *testing.T, setup RoleSetup) *DisputeTim {
	t.Helper()
	return &DisputeTim{
		Responder:  *NewResponder(t, setup, nStagesDisputeSusieTime),
		registered: make(chan *channel.RegisteredEvent),
	}
}

// Execute executes the DisputeTim protocol.
func (r *DisputeTim) Execute(cfg ExecConfig) {
	r.Responder.Execute(cfg, r.exec)
}

func (r *DisputeTim) exec(_cfg ExecConfig, ledgerChannel *paymentChannel, propHandler *acceptNextPropHandler) {
	cfg := _cfg.(*DisputeSusieTimExecConfig)

	// Stage 1 - Wait for channel controller setup.
	r.waitStage()

	// Stage 2 - Open sub-channel.
	subChannel := ledgerChannel.acceptSubchannel(propHandler, cfg.SubChannelFunds[:])
	r.subCh = subChannel.ID()
	// Start ledger channel watcher.
	go func() {
		r.log.Info("Starting ledger channel watcher.")
		err := ledgerChannel.Watch(r)
		r.log.Infof("Ledger channel watcher returned: %v", err)
	}()
	// Start sub-channel watcher.
	time.Sleep(channelWatcherWait) // Wait until parent channel watcher active.
	go func() {
		r.log.Info("Starting sub-channel watcher.")
		err := subChannel.Watch(r)
		r.log.Infof("Sub-channel watcher returned: %v", err)
	}()
	r.waitStage()

	// Stage 3 - Update channels.
	acceptUpdate := func(ch *paymentChannel) {
		txAmount := cfg.TxAmount
		ch.recvTransfer(txAmount, fmt.Sprintf("receive %v", txAmount))
	}

	acceptUpdate(ledgerChannel)
	acceptUpdate(subChannel)

	r.waitStage()

	// Stage 4 - Refutation.

	// Wait for refutation.
	r.log.Debug("Waiting for registered event from refutation.")
	e := func() channel.AdjudicatorEvent {
		for {
			select {
			case e := <-r.registered:
				if e.Version() == subChannel.State().Version {
					return e
				}
			case <-r.Ctx().Done():
				r.RequireNoError(r.Ctx().Err())
			}
		}
	}()
	r.log.Debug("Received refutation event, waiting until ready to conclude.")
	r.RequireNoError(e.Timeout().Wait(r.Ctx()))

	r.log.Debug("Settle")
	ledgerChannel.settle() // Settles ledger channel with sub-channels.

	r.log.Debug("Done.")
	r.waitStage()
}<|MERGE_RESOLUTION|>--- conflicted
+++ resolved
@@ -1,8 +1,4 @@
-<<<<<<< HEAD
-// Copyright 2024 - See NOTICE file for copyright holders.
-=======
 // Copyright 2025 - See NOTICE file for copyright holders.
->>>>>>> b53c36b5
 //
 // Licensed under the Apache License, Version 2.0 (the "License");
 // you may not use this file except in compliance with the License.
@@ -24,8 +20,6 @@
 	"testing"
 	"time"
 
-	"perun.network/go-perun/wallet"
-
 	"perun.network/go-perun/channel"
 	"perun.network/go-perun/client"
 )
@@ -127,7 +121,7 @@
 type DisputeTim struct {
 	Responder
 	registered chan *channel.RegisteredEvent
-	subCh      map[wallet.BackendID]channel.ID
+	subCh      channel.ID
 }
 
 // time to wait until a parent channel watcher becomes active.
@@ -136,10 +130,8 @@
 // HandleAdjudicatorEvent is the callback for adjudicator event handling.
 func (r *DisputeTim) HandleAdjudicatorEvent(e channel.AdjudicatorEvent) {
 	r.log.Infof("HandleAdjudicatorEvent: channelID = %x, version = %v, type = %T", e.ID(), e.Version(), e)
-	for _, id := range r.subCh {
-		if e, ok := e.(*channel.RegisteredEvent); ok && e.ID() == id {
-			r.registered <- e
-		}
+	if e, ok := e.(*channel.RegisteredEvent); ok && e.ID() == r.subCh {
+		r.registered <- e
 	}
 }
 
