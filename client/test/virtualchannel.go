// Copyright 2025 - See NOTICE file for copyright holders.
//
// Licensed under the Apache License, Version 2.0 (the "License");
// you may not use this file except in compliance with the License.
// You may obtain a copy of the License at
//
//     http://www.apache.org/licenses/LICENSE-2.0
//
// Unless required by applicable law or agreed to in writing, software
// distributed under the License is distributed on an "AS IS" BASIS,
// WITHOUT WARRANTIES OR CONDITIONS OF ANY KIND, either express or implied.
// See the License for the specific language governing permissions and
// limitations under the License.

package test

import (
	"context"
	"math/big"
	"math/rand"
	"testing"
	"time"

	"github.com/pkg/errors"
	"github.com/stretchr/testify/assert"
	"github.com/stretchr/testify/require"
	"perun.network/go-perun/channel"
	"perun.network/go-perun/client"
	"perun.network/go-perun/wallet"
	"perun.network/go-perun/wire"
	"polycry.pt/poly-go/sync"
)

// VirtualChannelSetup contains the setup for a virtual channel test.
type VirtualChannelSetup struct {
	Clients            [3]RoleSetup
	ChallengeDuration  uint64
	Asset              channel.Asset
	Balances           VirtualChannelBalances
	BalanceDelta       channel.Bal
	Rng                *rand.Rand
	WaitWatcherTimeout time.Duration
	IsUTXO             bool
}

// TestVirtualChannelOptimistic tests virtual channel functionality in the
// optimistic case.
func TestVirtualChannelOptimistic( //nolint:revive // test.Test... stutters but OK here.
	ctx context.Context,
	t *testing.T,
	setup VirtualChannelSetup,
) {
	vct := setupVirtualChannelTest(t, ctx, setup)

	// Settle.
	var success sync.WaitGroup
	chs := []*client.Channel{vct.chAliceBob, vct.chBobAlice}
	success.Add(len(chs))
	for _, ch := range chs {
		go func(ch *client.Channel) {
			err := ch.Settle(ctx, false)
			if err != nil {
				vct.errs <- err
				return
			}
			success.Done()
		}(ch)
	}

	// Wait for success or error.
	select {
	case <-success.WaitCh():
	case err := <-vct.errs:
		t.Fatalf("Error in go-routine: %v", err)
	}

	// Test final balances.
	err := vct.chAliceIngrid.State().AssertEqual(channel.Balances{vct.finalBalsAlice})
	assert.NoError(t, err, "Alice: invalid final balances")
	err = vct.chBobIngrid.State().AssertEqual(channel.Balances{vct.finalBalsBob})
	assert.NoError(t, err, "Bob: invalid final balances")

	// Close the parents.
	err = vct.chIngridAlice.Update(ctx, func(s *channel.State) {
		s.IsFinal = true
	})
	assert.NoError(t, err, "Alice: close channel")
	err = vct.chIngridBob.Update(ctx, func(s *channel.State) {
		s.IsFinal = true
	})
	assert.NoError(t, err, "Bob: close channel")
	chs = []*client.Channel{vct.chAliceIngrid, vct.chIngridAlice, vct.chBobIngrid, vct.chIngridBob}
	isSecondary := [2]bool{false, false}
	perm := rand.Perm(len(chs))
	t.Logf("Settle order = %v", perm)
	for _, i := range perm {
		var err error
		if i < 2 { //nolint:mnd
			err = chs[i].Settle(ctx, isSecondary[0])
			isSecondary[0] = true
		} else {
			err = chs[i].Settle(ctx, isSecondary[1])
			isSecondary[1] = true
		}
		assert.NoErrorf(t, err, "settle channel: %d", i)
	}

	// Check final balances.
	balancesAfter := channel.Balances{
		{
			vct.alice.BalanceReader.Balance(vct.asset),
			vct.bob.BalanceReader.Balance(vct.asset),
			vct.ingrid.BalanceReader.Balance(vct.asset),
		},
	}

	balancesDiff := balancesAfter.Sub(vct.balancesBefore)
	expectedBalancesDiff := channel.Balances{
		{
			new(big.Int).Sub(vct.finalBalsAlice[0], vct.initBalsAlice[0]),
			new(big.Int).Sub(vct.finalBalsBob[0], vct.initBalsBob[0]),
			big.NewInt(0),
		},
	}
	balanceDelta := setup.BalanceDelta
	eq := EqualBalancesWithDelta(expectedBalancesDiff, balancesDiff, balanceDelta)
	assert.Truef(t, eq, "final ledger balances incorrect: expected balance difference %v +- %v, got %v", expectedBalancesDiff, balanceDelta, balancesDiff)
}

// TestVirtualChannelDispute tests virtual channel functionality in the dispute
// case.
func TestVirtualChannelDispute( //nolint:revive // test.Test... stutters but OK here.
	ctx context.Context,
	t *testing.T,
	setup VirtualChannelSetup,
) {
	vct := setupVirtualChannelTest(t, ctx, setup)
	assert := assert.New(t)
	waitTimeout := setup.WaitWatcherTimeout

	time.Sleep(waitTimeout) // Sleep to ensure that events have been processed and local client states have been updated.

	chs := []*client.Channel{vct.chAliceIngrid, vct.chIngridAlice, vct.chBobIngrid, vct.chIngridBob}
	// Register the channels in a random order.
	perm := rand.Perm(len(chs))
	t.Logf("perm = %v", perm)
	for _, i := range perm {
		err := client.NewTestChannel(chs[i]).Register(ctx)
		assert.NoErrorf(err, "register channel: %d", i)
		time.Sleep(waitTimeout) // Sleep to ensure that events have been processed and local client states have been updated.
	}

	// Settle the channels in a random order.
	isSecondary := [2]bool{false, false}
	perm = rand.Perm(len(chs))
	t.Logf("Settle order = %v", perm)
	for _, i := range perm {
		var err error
		if i < 2 { //nolint:mnd
			err = chs[i].Settle(ctx, isSecondary[0])
			isSecondary[0] = true
		} else {
			err = chs[i].Settle(ctx, isSecondary[1])
			isSecondary[1] = true
		}
		assert.NoErrorf(err, "settle channel: %d", i)
	}

	// Check final balances.
	balancesAfter := channel.Balances{
		{
			vct.alice.BalanceReader.Balance(vct.asset),
			vct.bob.BalanceReader.Balance(vct.asset),
			vct.ingrid.BalanceReader.Balance(vct.asset),
		},
	}

	balancesDiff := balancesAfter.Sub(vct.balancesBefore)
	expectedBalancesDiff := channel.Balances{
		{
			new(big.Int).Sub(vct.finalBalsAlice[0], vct.initBalsAlice[0]),
			new(big.Int).Sub(vct.finalBalsBob[0], vct.initBalsBob[0]),
			big.NewInt(0),
		},
	}
	balanceDelta := setup.BalanceDelta
	eq := EqualBalancesWithDelta(expectedBalancesDiff, balancesDiff, balanceDelta)
	assert.Truef(eq, "final ledger balances incorrect: expected balance difference %v +- %v, got %v", expectedBalancesDiff, balanceDelta, balancesDiff)
}

type virtualChannelTest struct {
	alice              *Client
	bob                *Client
	ingrid             *Client
	chAliceIngrid      *client.Channel
	chIngridAlice      *client.Channel
	chBobIngrid        *client.Channel
	chIngridBob        *client.Channel
	chAliceBob         *client.Channel
	chBobAlice         *client.Channel
	virtualBalsUpdated []*big.Int
	initBalsAlice      []*big.Int
	initBalsBob        []*big.Int
	finalBalsAlice     []*big.Int
	finalBalsBob       []*big.Int
	finalBalIngrid     *big.Int
	errs               chan error
	asset              channel.Asset
	balancesBefore     channel.Balances
	isUTXO             bool
	parentIDs          [2]channel.ID
}

// VirtualChannelBalances contains a description of the balances that will be
// used during a virtual channel test.
type VirtualChannelBalances struct {
	InitBalsAliceIngrid []*big.Int
	InitBalsBobIngrid   []*big.Int
	InitBalsAliceBob    []*big.Int
	VirtualBalsUpdated  []*big.Int
	FinalBalsAlice      []*big.Int
	FinalBalsBob        []*big.Int
}

<<<<<<< HEAD
func setupVirtualChannelTest( //nolint
=======
func setupVirtualChannelTest( //nolint:cyclop, maintidx
>>>>>>> 85d5f6d2
	t *testing.T,
	ctx context.Context,
	setup VirtualChannelSetup,
) (vct virtualChannelTest) {
	t.Helper()
	require := require.New(t)

	// Set test values.
	asset := setup.Asset
	vct.asset = asset
	vct.initBalsAlice = setup.Balances.InitBalsAliceIngrid
	vct.initBalsBob = setup.Balances.InitBalsBobIngrid
	initBalsVirtual := setup.Balances.InitBalsAliceBob
	vct.virtualBalsUpdated = setup.Balances.VirtualBalsUpdated
	vct.finalBalsAlice = setup.Balances.FinalBalsAlice
	vct.finalBalsBob = setup.Balances.FinalBalsBob
	vct.finalBalIngrid = new(big.Int).Add(vct.finalBalsAlice[1], vct.finalBalsBob[1])
	vct.isUTXO = setup.IsUTXO

	const errBufferLen = 10
	vct.errs = make(chan error, errBufferLen)

	// Setup clients.
	roles := setup.Clients
	clients := NewClients(t, setup.Rng, roles[:])
	alice, bob, ingrid := clients[0], clients[1], clients[2]
	vct.alice, vct.bob, vct.ingrid = alice, bob, ingrid

	// Store client balances before running test.
	vct.balancesBefore = channel.Balances{
		{
			vct.alice.BalanceReader.Balance(vct.asset),
			vct.bob.BalanceReader.Balance(vct.asset),
			vct.ingrid.BalanceReader.Balance(vct.asset),
		},
	}

	channelsIngrid := make(chan *client.Channel, 1)
	var openingProposalHandlerIngrid client.ProposalHandlerFunc = func(cp client.ChannelProposal, pr *client.ProposalResponder) {
		switch cp := cp.(type) {
		case *client.LedgerChannelProposalMsg:
			ch, err := pr.Accept(ctx, cp.Accept(ingrid.WalletAddress, client.WithRandomNonce()))
			if err != nil {
				vct.errs <- errors.WithMessage(err, "accepting ledger channel proposal")
			}
			channelsIngrid <- ch
		default:
			vct.errs <- errors.Errorf("invalid channel proposal: %v", cp)
		}
	}
	var updateProposalHandlerIngrid client.UpdateHandlerFunc = func(
<<<<<<< HEAD
		_ *channel.State, cu client.ChannelUpdate, ur *client.UpdateResponder,
=======
		_ *channel.State, _ client.ChannelUpdate, _ *client.UpdateResponder,
>>>>>>> 85d5f6d2
	) {
	}
	go ingrid.Handle(openingProposalHandlerIngrid, updateProposalHandlerIngrid) //nolint:contextcheck

	// Establish ledger channel between Alice and Ingrid.
	peersAlice := []map[wallet.BackendID]wire.Address{wire.AddressMapfromAccountMap(alice.Identity), wire.AddressMapfromAccountMap(ingrid.Identity)}
	var bID wallet.BackendID
	for i := range peersAlice[0] {
		bID = i
		break
	}
	initAllocAlice := channel.NewAllocation(len(peersAlice), []wallet.BackendID{bID}, asset)
	initAllocAlice.SetAssetBalances(asset, vct.initBalsAlice)
	lcpAlice, err := client.NewLedgerChannelProposal(
		setup.ChallengeDuration,
		alice.WalletAddress,
		initAllocAlice,
		peersAlice,
	)
	require.NoError(err, "creating ledger channel proposal")

	vct.chAliceIngrid, err = alice.ProposeChannel(ctx, lcpAlice)
	require.NoError(err, "opening channel between Alice and Ingrid")
	select {
	case vct.chIngridAlice = <-channelsIngrid:
	case err := <-vct.errs:
		t.Fatalf("Error in go-routine: %v", err)
	}

	// Establish ledger channel between Bob and Ingrid.
	peersBob := []map[wallet.BackendID]wire.Address{wire.AddressMapfromAccountMap(bob.Identity), wire.AddressMapfromAccountMap(ingrid.Identity)}
	initAllocBob := channel.NewAllocation(len(peersBob), []wallet.BackendID{bID}, asset)
	initAllocBob.SetAssetBalances(asset, vct.initBalsBob)
	lcpBob, err := client.NewLedgerChannelProposal(
		setup.ChallengeDuration,
		bob.WalletAddress,
		initAllocBob,
		peersBob,
	)
	require.NoError(err, "creating ledger channel proposal")

	vct.chBobIngrid, err = bob.ProposeChannel(ctx, lcpBob)
	require.NoError(err, "opening channel between Bob and Ingrid")
	select {
	case vct.chIngridBob = <-channelsIngrid:
	case err := <-vct.errs:
		t.Fatalf("Error in go-routine: %v", err)
	}

	// Setup Bob's proposal and update handler.
	channelsBob := make(chan *client.Channel, 1)
	var openingProposalHandlerBob client.ProposalHandlerFunc = func(
		cp client.ChannelProposal, pr *client.ProposalResponder,
	) {
		switch cp := cp.(type) {
		case *client.VirtualChannelProposalMsg:
			ch, err := pr.Accept(ctx, cp.Accept(bob.WalletAddress))
			if err != nil {
				vct.errs <- errors.WithMessage(err, "accepting virtual channel proposal")
			}
			channelsBob <- ch
		default:
			vct.errs <- errors.Errorf("invalid channel proposal: %v", cp)
		}
	}
	var updateProposalHandlerBob client.UpdateHandlerFunc = func(
		_ *channel.State, cu client.ChannelUpdate, ur *client.UpdateResponder,
	) {
		err := ur.Accept(ctx)
		if err != nil {
			vct.errs <- errors.WithMessage(err, "Bob: accepting channel update")
		}
	}
	go bob.Handle(openingProposalHandlerBob, updateProposalHandlerBob) //nolint:contextcheck

	// Setup Alice's handlers.
	channelsAlice := make(chan *client.Channel, 1)
	var openingProposalHandlerAlice client.ProposalHandlerFunc = func(
		cp client.ChannelProposal, pr *client.ProposalResponder,
	) {
		switch cp := cp.(type) {
		case *client.VirtualChannelProposalMsg:
			ch, err := pr.Accept(ctx, cp.Accept(bob.WalletAddress))
			if err != nil {
				vct.errs <- errors.WithMessage(err, "accepting virtual channel proposal")
			}
			channelsAlice <- ch
		default:
			vct.errs <- errors.Errorf("invalid channel proposal: %v", cp)
		}
	}
	var updateProposalHandlerAlice client.UpdateHandlerFunc = func(
		s *channel.State, cu client.ChannelUpdate, ur *client.UpdateResponder,
	) {
		err := ur.Accept(ctx)
		if err != nil {
			vct.errs <- errors.WithMessage(err, "Alice: accepting channel update")
		}
	}
	go alice.Handle(openingProposalHandlerAlice, updateProposalHandlerAlice) //nolint:contextcheck

	// Establish virtual channel between Alice and Bob via Ingrid.
	initAllocVirtual := channel.Allocation{
		Assets:   []channel.Asset{asset},
		Balances: [][]channel.Bal{initBalsVirtual},
		Backends: []wallet.BackendID{bID},
	}
	indexMapAlice := []channel.Index{0, 1}
	indexMapBob := []channel.Index{1, 0}

	vct.parentIDs[0] = vct.chAliceIngrid.ID()
	vct.parentIDs[1] = vct.chBobIngrid.ID()

	var vcp *client.VirtualChannelProposalMsg
	if setup.IsUTXO {
		// UTXO Chains need additional auxiliary data to be able to
		// create a virtual channel.
		var aux channel.Aux
		copy(aux[:channel.IDLen], vct.parentIDs[0][:])
		copy(aux[channel.IDLen:], vct.parentIDs[1][:])

		vcp, err = client.NewVirtualChannelProposal(
			setup.ChallengeDuration,
			alice.WalletAddress,
			&initAllocVirtual,
			[]map[wallet.BackendID]wire.Address{wire.AddressMapfromAccountMap(alice.Identity), wire.AddressMapfromAccountMap(bob.Identity)},
			[]channel.ID{vct.chAliceIngrid.ID(), vct.chBobIngrid.ID()},
			[][]channel.Index{indexMapAlice, indexMapBob},
			client.WithAux(aux),
		)
	} else {
		vcp, err = client.NewVirtualChannelProposal(
			setup.ChallengeDuration,
			alice.WalletAddress,
			&initAllocVirtual,
			[]map[wallet.BackendID]wire.Address{wire.AddressMapfromAccountMap(alice.Identity), wire.AddressMapfromAccountMap(bob.Identity)},
			[]channel.ID{vct.chAliceIngrid.ID(), vct.chBobIngrid.ID()},
			[][]channel.Index{indexMapAlice, indexMapBob},
		)
	}
	require.NoError(err, "creating virtual channel proposal")

	vct.chAliceBob, err = alice.ProposeChannel(ctx, vcp)
	require.NoError(err, "opening channel between Alice and Bob")
	select {
	case vct.chBobAlice = <-channelsBob:
	case err := <-vct.errs:
		t.Fatalf("Error in go-routine: %v", err)
	}

	err = vct.chAliceBob.Update(ctx, func(s *channel.State) {
		s.Balances = channel.Balances{vct.virtualBalsUpdated}
	})
	require.NoError(err, "updating virtual channel")

	err = vct.chAliceBob.Update(ctx, func(s *channel.State) {
		s.IsFinal = true
	})
	require.NoError(err, "updating virtual channel")
	return vct
}<|MERGE_RESOLUTION|>--- conflicted
+++ resolved
@@ -222,11 +222,7 @@
 	FinalBalsBob        []*big.Int
 }
 
-<<<<<<< HEAD
-func setupVirtualChannelTest( //nolint
-=======
 func setupVirtualChannelTest( //nolint:cyclop, maintidx
->>>>>>> 85d5f6d2
 	t *testing.T,
 	ctx context.Context,
 	setup VirtualChannelSetup,
@@ -278,11 +274,7 @@
 		}
 	}
 	var updateProposalHandlerIngrid client.UpdateHandlerFunc = func(
-<<<<<<< HEAD
-		_ *channel.State, cu client.ChannelUpdate, ur *client.UpdateResponder,
-=======
 		_ *channel.State, _ client.ChannelUpdate, _ *client.UpdateResponder,
->>>>>>> 85d5f6d2
 	) {
 	}
 	go ingrid.Handle(openingProposalHandlerIngrid, updateProposalHandlerIngrid) //nolint:contextcheck
