--- conflicted
+++ resolved
@@ -21,13 +21,12 @@
 	"testing"
 	"time"
 
-	"perun.network/go-perun/wallet"
-
 	"github.com/pkg/errors"
 	"github.com/stretchr/testify/assert"
 	"github.com/stretchr/testify/require"
 	"perun.network/go-perun/channel"
 	"perun.network/go-perun/client"
+	"perun.network/go-perun/wallet"
 	"perun.network/go-perun/wire"
 	"polycry.pt/poly-go/sync"
 )
@@ -352,15 +351,30 @@
 	go bob.Client.Handle(openingProposalHandlerBob, updateProposalHandlerBob)
 
 	// Setup Alice's handlers.
+	channelsAlice := make(chan *client.Channel, 1)
+	var openingProposalHandlerAlice client.ProposalHandlerFunc = func(
+		cp client.ChannelProposal, pr *client.ProposalResponder,
+	) {
+		switch cp := cp.(type) {
+		case *client.VirtualChannelProposalMsg:
+			ch, err := pr.Accept(ctx, cp.Accept(bob.WalletAddress))
+			if err != nil {
+				vct.errs <- errors.WithMessage(err, "accepting virtual channel proposal")
+			}
+			channelsAlice <- ch
+		default:
+			vct.errs <- errors.Errorf("invalid channel proposal: %v", cp)
+		}
+	}
 	var updateProposalHandlerAlice client.UpdateHandlerFunc = func(
 		s *channel.State, cu client.ChannelUpdate, ur *client.UpdateResponder,
 	) {
 		err := ur.Accept(ctx)
 		if err != nil {
-			vct.errs <- errors.WithMessage(err, "Bob: accepting channel update")
-		}
-	}
-	go alice.Client.Handle(openingProposalHandlerBob, updateProposalHandlerAlice)
+			vct.errs <- errors.WithMessage(err, "Alice: accepting channel update")
+		}
+	}
+	go alice.Client.Handle(openingProposalHandlerAlice, updateProposalHandlerAlice)
 
 	// Establish virtual channel between Alice and Bob via Ingrid.
 	initAllocVirtual := channel.Allocation{
@@ -370,7 +384,6 @@
 	}
 	indexMapAlice := []channel.Index{0, 1}
 	indexMapBob := []channel.Index{1, 0}
-<<<<<<< HEAD
 
 	vct.parentIDs[0] = vct.chAliceIngrid.ID()
 	vct.parentIDs[1] = vct.chBobIngrid.ID()
@@ -387,7 +400,7 @@
 			setup.ChallengeDuration,
 			alice.WalletAddress,
 			&initAllocVirtual,
-			[]wire.Address{alice.Identity.Address(), bob.Identity.Address()},
+			[]map[wallet.BackendID]wire.Address{wire.AddressMapfromAccountMap(alice.Identity), wire.AddressMapfromAccountMap(bob.Identity)},
 			[]channel.ID{vct.chAliceIngrid.ID(), vct.chBobIngrid.ID()},
 			[][]channel.Index{indexMapAlice, indexMapBob},
 			client.WithAux(aux),
@@ -397,21 +410,11 @@
 			setup.ChallengeDuration,
 			alice.WalletAddress,
 			&initAllocVirtual,
-			[]wire.Address{alice.Identity.Address(), bob.Identity.Address()},
+			[]map[wallet.BackendID]wire.Address{wire.AddressMapfromAccountMap(alice.Identity), wire.AddressMapfromAccountMap(bob.Identity)},
 			[]channel.ID{vct.chAliceIngrid.ID(), vct.chBobIngrid.ID()},
 			[][]channel.Index{indexMapAlice, indexMapBob},
 		)
 	}
-=======
-	vcp, err := client.NewVirtualChannelProposal(
-		setup.ChallengeDuration,
-		alice.WalletAddress,
-		&initAllocVirtual,
-		[]map[wallet.BackendID]wire.Address{wire.AddressMapfromAccountMap(alice.Identity), wire.AddressMapfromAccountMap(bob.Identity)},
-		[]channel.ID{vct.chAliceIngrid.ID(), vct.chBobIngrid.ID()},
-		[][]channel.Index{indexMapAlice, indexMapBob},
-	)
->>>>>>> f8248161
 	require.NoError(err, "creating virtual channel proposal")
 
 	vct.chAliceBob, err = alice.ProposeChannel(ctx, vcp)
