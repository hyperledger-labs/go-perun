--- conflicted
+++ resolved
@@ -15,7 +15,6 @@
 package test
 
 import (
-	"math"
 	"math/rand"
 	"testing"
 
@@ -123,24 +122,14 @@
 func newRandomMsgChannelUpdate(rng *rand.Rand) *client.ChannelUpdateMsg {
 	state := test.NewRandomState(rng)
 	sig := newRandomSig(rng, channel.TestBackendID)
-<<<<<<< HEAD
-	idx := rng.Intn(state.NumParts())
-	if idx < 0 || idx > math.MaxUint16 {
-		panic("index out of bounds")
-=======
 	idx, err := channel.FromInt(rng.Intn(state.NumParts()))
 	if err != nil {
 		panic(err)
->>>>>>> 85d5f6d2
 	}
 	return &client.ChannelUpdateMsg{
 		ChannelUpdate: client.ChannelUpdate{
 			State:    state,
-<<<<<<< HEAD
-			ActorIdx: channel.Index(idx),
-=======
 			ActorIdx: idx,
->>>>>>> 85d5f6d2
 		},
 		Sig: sig,
 	}
