--- conflicted
+++ resolved
@@ -74,10 +74,7 @@
 
 func TestPaymentChannelsOptimistic(t *testing.T) {
 	rng := pkgtest.Prng(t)
-<<<<<<< HEAD
-=======
 
->>>>>>> 85d5f6d2
 	ctx, cancel := context.WithTimeout(context.Background(), testDuration)
 	defer cancel()
 
@@ -87,10 +84,7 @@
 
 func TestPaymentChannelsDispute(t *testing.T) {
 	rng := pkgtest.Prng(t)
-<<<<<<< HEAD
-=======
 
->>>>>>> 85d5f6d2
 	ctx, cancel := context.WithTimeout(context.Background(), testDuration)
 	defer cancel()
 
