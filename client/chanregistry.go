<<<<<<< HEAD
// Copyright 2024 - See NOTICE file for copyright holders.
=======
// Copyright 2025 - See NOTICE file for copyright holders.
>>>>>>> b53c36b5
//
// Licensed under the Apache License, Version 2.0 (the "License");
// you may not use this file except in compliance with the License.
// You may obtain a copy of the License at
//
//     http://www.apache.org/licenses/LICENSE-2.0
//
// Unless required by applicable law or agreed to in writing, software
// distributed under the License is distributed on an "AS IS" BASIS,
// WITHOUT WARRANTIES OR CONDITIONS OF ANY KIND, either express or implied.
// See the License for the specific language governing permissions and
// limitations under the License.

package client

import (
	"sync"

	"perun.network/go-perun/wallet"

	"perun.network/go-perun/channel"
	psync "polycry.pt/poly-go/sync"
)

// chanRegistry is a registry for channels.
// You can safely look up channels via their ID and concurrently modify the
// registry. Always initialize instances of this type with MakeChanRegistry().
type chanRegistry struct {
	mutex             sync.RWMutex
	values            map[string]*Channel
	newChannelHandler func(*Channel)
}

// makeChanRegistry creates a new empty channel registry.
func makeChanRegistry() chanRegistry {
	return chanRegistry{values: make(map[string]*Channel)}
}

// Put puts a new channel into the registry.
// If an entry with the same ID already existed, this call does nothing and
// returns false. Otherwise, it adds the new channel into the registry and
// returns true.
func (r *chanRegistry) Put(id map[wallet.BackendID]channel.ID, value *Channel) bool {
	r.mutex.Lock()

	if _, ok := r.values[channel.IDKey(id)]; ok {
		r.mutex.Unlock()
		return false
	}
	r.values[channel.IDKey(id)] = value
	handler := r.newChannelHandler
	r.mutex.Unlock()
	value.OnCloseAlways(func() { r.Delete(id) })
	if handler != nil {
		handler(value)
	}
	return true
}

// OnNewChannel sets a callback to be called whenever a new channel is added to
// the registry via Put. Only one such handler can be set at a time, and
// repeated calls to this function will overwrite the currently existing
// handler. This function may be safely called at any time.
func (r *chanRegistry) OnNewChannel(handler func(*Channel)) {
	r.mutex.Lock()
	defer r.mutex.Unlock()

	r.newChannelHandler = handler
}

// Has checks whether a channel with the requested ID is registered.
func (r *chanRegistry) Has(id map[wallet.BackendID]channel.ID) bool {
	r.mutex.RLock()
	defer r.mutex.RUnlock()

	_, ok := r.values[channel.IDKey(id)]
	return ok
}

// Channel retrieves a channel from the registry.
// If the channel exists, returns the channel, and true. Otherwise, returns nil,
// false.
func (r *chanRegistry) Channel(id map[wallet.BackendID]channel.ID) (*Channel, bool) {
	r.mutex.RLock()
	defer r.mutex.RUnlock()

	v, ok := r.values[channel.IDKey(id)]
	return v, ok
}

// Delete deletes a channel from the registry.
// If the channel did not exist, does nothing. Returns whether the channel
// existed.
func (r *chanRegistry) Delete(id map[wallet.BackendID]channel.ID) (deleted bool) {
	r.mutex.Lock()
	defer r.mutex.Unlock()

	if _, deleted = r.values[channel.IDKey(id)]; deleted {
		delete(r.values, channel.IDKey(id))
	}
	return
}

func (r *chanRegistry) CloseAll() (err error) {
	r.mutex.Lock()
	values := r.values
	r.values = make(map[string]*Channel)
	r.mutex.Unlock()

	for _, c := range values {
		if cerr := c.Close(); err == nil && !psync.IsAlreadyClosedError(cerr) {
			err = cerr
		}
	}

	return err
}<|MERGE_RESOLUTION|>--- conflicted
+++ resolved
@@ -1,8 +1,4 @@
-<<<<<<< HEAD
-// Copyright 2024 - See NOTICE file for copyright holders.
-=======
 // Copyright 2025 - See NOTICE file for copyright holders.
->>>>>>> b53c36b5
 //
 // Licensed under the Apache License, Version 2.0 (the "License");
 // you may not use this file except in compliance with the License.
@@ -21,8 +17,6 @@
 import (
 	"sync"
 
-	"perun.network/go-perun/wallet"
-
 	"perun.network/go-perun/channel"
 	psync "polycry.pt/poly-go/sync"
 )
@@ -32,27 +26,27 @@
 // registry. Always initialize instances of this type with MakeChanRegistry().
 type chanRegistry struct {
 	mutex             sync.RWMutex
-	values            map[string]*Channel
+	values            map[channel.ID]*Channel
 	newChannelHandler func(*Channel)
 }
 
 // makeChanRegistry creates a new empty channel registry.
 func makeChanRegistry() chanRegistry {
-	return chanRegistry{values: make(map[string]*Channel)}
+	return chanRegistry{values: make(map[channel.ID]*Channel)}
 }
 
 // Put puts a new channel into the registry.
 // If an entry with the same ID already existed, this call does nothing and
 // returns false. Otherwise, it adds the new channel into the registry and
 // returns true.
-func (r *chanRegistry) Put(id map[wallet.BackendID]channel.ID, value *Channel) bool {
+func (r *chanRegistry) Put(id channel.ID, value *Channel) bool {
 	r.mutex.Lock()
 
-	if _, ok := r.values[channel.IDKey(id)]; ok {
+	if _, ok := r.values[id]; ok {
 		r.mutex.Unlock()
 		return false
 	}
-	r.values[channel.IDKey(id)] = value
+	r.values[id] = value
 	handler := r.newChannelHandler
 	r.mutex.Unlock()
 	value.OnCloseAlways(func() { r.Delete(id) })
@@ -74,34 +68,34 @@
 }
 
 // Has checks whether a channel with the requested ID is registered.
-func (r *chanRegistry) Has(id map[wallet.BackendID]channel.ID) bool {
+func (r *chanRegistry) Has(id channel.ID) bool {
 	r.mutex.RLock()
 	defer r.mutex.RUnlock()
 
-	_, ok := r.values[channel.IDKey(id)]
+	_, ok := r.values[id]
 	return ok
 }
 
 // Channel retrieves a channel from the registry.
 // If the channel exists, returns the channel, and true. Otherwise, returns nil,
 // false.
-func (r *chanRegistry) Channel(id map[wallet.BackendID]channel.ID) (*Channel, bool) {
+func (r *chanRegistry) Channel(id channel.ID) (*Channel, bool) {
 	r.mutex.RLock()
 	defer r.mutex.RUnlock()
 
-	v, ok := r.values[channel.IDKey(id)]
+	v, ok := r.values[id]
 	return v, ok
 }
 
 // Delete deletes a channel from the registry.
 // If the channel did not exist, does nothing. Returns whether the channel
 // existed.
-func (r *chanRegistry) Delete(id map[wallet.BackendID]channel.ID) (deleted bool) {
+func (r *chanRegistry) Delete(id channel.ID) (deleted bool) {
 	r.mutex.Lock()
 	defer r.mutex.Unlock()
 
-	if _, deleted = r.values[channel.IDKey(id)]; deleted {
-		delete(r.values, channel.IDKey(id))
+	if _, deleted = r.values[id]; deleted {
+		delete(r.values, id)
 	}
 	return
 }
@@ -109,7 +103,7 @@
 func (r *chanRegistry) CloseAll() (err error) {
 	r.mutex.Lock()
 	values := r.values
-	r.values = make(map[string]*Channel)
+	r.values = make(map[channel.ID]*Channel)
 	r.mutex.Unlock()
 
 	for _, c := range values {
