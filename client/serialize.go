--- conflicted
+++ resolved
@@ -1,8 +1,4 @@
-<<<<<<< HEAD
-// Copyright 2024 - See NOTICE file for copyright holders.
-=======
 // Copyright 2025 - See NOTICE file for copyright holders.
->>>>>>> b53c36b5
 //
 // Licensed under the Apache License, Version 2.0 (the "License");
 // you may not use this file except in compliance with the License.
@@ -21,8 +17,6 @@
 import (
 	"io"
 
-	"perun.network/go-perun/wallet"
-
 	"github.com/pkg/errors"
 	"perun.network/go-perun/channel"
 	"perun.network/go-perun/wire/perunio"
@@ -30,39 +24,44 @@
 
 type (
 	sliceLen          = uint16
-	channelIDsWithLen []map[wallet.BackendID]channel.ID
+	channelIDsWithLen []channel.ID
 	indexMapWithLen   []channel.Index
 	indexMapsWithLen  [][]channel.Index
 )
 
 // Encode encodes the object to the writer.
 func (a channelIDsWithLen) Encode(w io.Writer) (err error) {
-	length := int32(len(a))
-	if err := perunio.Encode(w, length); err != nil {
-		return errors.WithMessage(err, "encoding array length")
+	err = perunio.Encode(w, sliceLen(len(a)))
+	if err != nil {
+		return
 	}
-	for i, id := range a {
-		idCopy := id
-		if err := perunio.Encode(w, (*channel.IDMap)(&idCopy)); err != nil {
-			return errors.WithMessagef(err, "encoding %d-th id array entry", i)
+
+	for _, id := range a {
+		err = perunio.Encode(w, id)
+		if err != nil {
+			return
 		}
 	}
-	return nil
+	return
 }
 
 // Decode decodes the object from the reader.
 func (a *channelIDsWithLen) Decode(r io.Reader) (err error) {
-	var mapLen int32
-	if err := perunio.Decode(r, &mapLen); err != nil {
-		return errors.WithMessage(err, "decoding array length")
+	var l sliceLen
+	if err = perunio.Decode(r, &l); err != nil {
+		return errors.WithMessage(err, "decoding length")
 	}
-	*a = make([]map[wallet.BackendID]channel.ID, mapLen)
-	for i := 0; i < int(mapLen); i++ {
-		if err := perunio.Decode(r, (*channel.IDMap)(&(*a)[i])); err != nil {
-			return errors.WithMessagef(err, "decoding %d-th id map entry", i)
+
+	*a = make(channelIDsWithLen, l)
+	for i := range *a {
+		var id channel.ID
+		err = perunio.Decode(r, &id)
+		if err != nil {
+			return errors.WithMessagef(err, "decoding item %d", i)
 		}
+		(*a)[i] = id
 	}
-	return nil
+	return
 }
 
 // Encode encodes the object to the writer.
