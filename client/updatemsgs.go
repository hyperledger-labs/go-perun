<<<<<<< HEAD
// Copyright 2024 - See NOTICE file for copyright holders.
=======
// Copyright 2025 - See NOTICE file for copyright holders.
>>>>>>> b53c36b5
//
// Licensed under the Apache License, Version 2.0 (the "License");
// you may not use this file except in compliance with the License.
// You may obtain a copy of the License at
//
//     http://www.apache.org/licenses/LICENSE-2.0
//
// Unless required by applicable law or agreed to in writing, software
// distributed under the License is distributed on an "AS IS" BASIS,
// WITHOUT WARRANTIES OR CONDITIONS OF ANY KIND, either express or implied.
// See the License for the specific language governing permissions and
// limitations under the License.

package client

import (
	"io"

	"perun.network/go-perun/channel"
	"perun.network/go-perun/wallet"
	"perun.network/go-perun/wire"
	"perun.network/go-perun/wire/perunio"
)

func init() {
	wire.RegisterDecoder(wire.ChannelUpdate,
		func(r io.Reader) (wire.Msg, error) {
			var m ChannelUpdateMsg
			return &m, m.Decode(r)
		})
	wire.RegisterDecoder(wire.ChannelUpdateAcc,
		func(r io.Reader) (wire.Msg, error) {
			var m ChannelUpdateAccMsg
			return &m, m.Decode(r)
		})
	wire.RegisterDecoder(wire.ChannelUpdateRej,
		func(r io.Reader) (wire.Msg, error) {
			var m ChannelUpdateRejMsg
			return &m, m.Decode(r)
		})
	wire.RegisterDecoder(wire.VirtualChannelFundingProposal,
		func(r io.Reader) (wire.Msg, error) {
			var m VirtualChannelFundingProposalMsg
			return &m, m.Decode(r)
		})
	wire.RegisterDecoder(wire.VirtualChannelSettlementProposal,
		func(r io.Reader) (wire.Msg, error) {
			var m VirtualChannelSettlementProposalMsg
			return &m, m.Decode(r)
		})
}

type (
	// ChannelMsg are all messages that can be routed to a particular channel
	// controller.
	ChannelMsg interface {
		wire.Msg
		ID() map[wallet.BackendID]channel.ID
	}

	channelUpdateResMsg interface {
		ChannelMsg
		Ver() uint64
	}

	// ChannelUpdateMsg is the wire message of a channel update proposal. It
	// additionally holds the signature on the proposed state.
	ChannelUpdateMsg struct {
		ChannelUpdate
		// Sig is the signature on the proposed state by the peer sending the
		// ChannelUpdate.
		Sig wallet.Sig
	}

	// ChannelUpdateProposal represents an abstract update proposal message.
	ChannelUpdateProposal interface {
		wire.Msg
		perunio.Decoder
		Base() *ChannelUpdateMsg
	}

	// ChannelUpdateAccMsg is the wire message sent as a positive reply to a
	// ChannelUpdate.  It references the channel ID and version and contains the
	// signature on the accepted new state by the sender.
	ChannelUpdateAccMsg struct {
		// ChannelID is the channel ID.
		ChannelID map[wallet.BackendID]channel.ID
		// Version of the state that is accepted.
		Version uint64
		// Sig is the signature on the proposed new state by the sender.
		Sig wallet.Sig
	}

	// ChannelUpdateRejMsg is the wire message sent as a negative reply to a
	// ChannelUpdate.  It references the channel ID and version and states a
	// reason for the rejection.
	//
	// Reason should be a UTF-8 encodable string.
	ChannelUpdateRejMsg struct {
		// ChannelID is the channel ID.
		ChannelID map[wallet.BackendID]channel.ID
		// Version of the state that is accepted.
		Version uint64
		// Reason states why the sender rejectes the proposed new state.
		Reason string
	}
)

var (
	_ ChannelMsg          = (*ChannelUpdateMsg)(nil)
	_ channelUpdateResMsg = (*ChannelUpdateAccMsg)(nil)
	_ channelUpdateResMsg = (*ChannelUpdateRejMsg)(nil)
)

// Type returns this message's type: ChannelUpdate.
func (*ChannelUpdateMsg) Type() wire.Type {
	return wire.ChannelUpdate
}

// Type returns this message's type: ChannelUpdateAcc.
func (*ChannelUpdateAccMsg) Type() wire.Type {
	return wire.ChannelUpdateAcc
}

// Type returns this message's type: ChannelUpdateRej.
func (*ChannelUpdateRejMsg) Type() wire.Type {
	return wire.ChannelUpdateRej
}

// Base returns the core channel update message.
func (c *ChannelUpdateMsg) Base() *ChannelUpdateMsg {
	return c
}

// Encode encodes the ChannelUpdateMsg into the io.Writer.
func (c ChannelUpdateMsg) Encode(w io.Writer) error {
	return perunio.Encode(w, c.State, c.ActorIdx, c.Sig)
}

// Decode decodes the ChannelUpdateMsg from the io.Reader.
func (c *ChannelUpdateMsg) Decode(r io.Reader) (err error) {
	if c.State == nil {
		c.State = new(channel.State)
	}
	if err := perunio.Decode(r, c.State, &c.ActorIdx); err != nil {
		return err
	}
	c.Sig, err = wallet.DecodeSig(r)
	return err
}

// Encode encodes the ChannelUpdateAccMsg into the io.Writer.
func (c ChannelUpdateAccMsg) Encode(w io.Writer) error {
	return perunio.Encode(w, channel.IDMap(c.ChannelID), c.Version, c.Sig)
}

// Decode decodes the ChannelUpdateAccMsg from the io.Reader.
func (c *ChannelUpdateAccMsg) Decode(r io.Reader) (err error) {
	if err := perunio.Decode(r, (*channel.IDMap)(&c.ChannelID), &c.Version); err != nil {
		return err
	}
	c.Sig, err = wallet.DecodeSig(r)
	return err
}

// Encode encodes the ChannelUpdateRejMsg into the io.Writer.
func (c ChannelUpdateRejMsg) Encode(w io.Writer) error {
	return perunio.Encode(w, channel.IDMap(c.ChannelID), c.Version, c.Reason)
}

// Decode decodes the ChannelUpdateRejMsg from the io.Reader.
func (c *ChannelUpdateRejMsg) Decode(r io.Reader) (err error) {
	return perunio.Decode(r, (*channel.IDMap)(&c.ChannelID), &c.Version, &c.Reason)
}

// ID returns the id of the channel this update refers to.
func (c *ChannelUpdateMsg) ID() map[wallet.BackendID]channel.ID {
	return c.State.ID
}

// ID returns the id of the channel this update acceptance refers to.
func (c *ChannelUpdateAccMsg) ID() map[wallet.BackendID]channel.ID {
	return c.ChannelID
}

// ID returns the id of the channel this update rejection refers to.
func (c *ChannelUpdateRejMsg) ID() map[wallet.BackendID]channel.ID {
	return c.ChannelID
}

// Ver returns the version of the state this update acceptance refers to.
func (c *ChannelUpdateAccMsg) Ver() uint64 {
	return c.Version
}

// Ver returns the version of the state this update rejection refers to.
func (c *ChannelUpdateRejMsg) Ver() uint64 {
	return c.Version
}

/*
Virtual channel
*/

type (
	// VirtualChannelFundingProposalMsg is a channel update that proposes the funding of a virtual channel.
	VirtualChannelFundingProposalMsg struct {
		ChannelUpdateMsg
		Initial  channel.SignedState
		IndexMap []channel.Index
	}

	// VirtualChannelSettlementProposalMsg is a channel update that proposes the settlement of a virtual channel.
	VirtualChannelSettlementProposalMsg struct {
		ChannelUpdateMsg
		Final channel.SignedState
	}
)

// Type returns the message type.
func (*VirtualChannelFundingProposalMsg) Type() wire.Type {
	return wire.VirtualChannelFundingProposal
}

// Encode encodes the VirtualChannelFundingProposalMsg into the io.Writer.
func (m VirtualChannelFundingProposalMsg) Encode(w io.Writer) (err error) {
	err = perunio.Encode(w,
		m.ChannelUpdateMsg,
		m.Initial.Params,
		*m.Initial.State,
		indexMapWithLen(m.IndexMap),
	)
	if err != nil {
		return
	}

	return wallet.EncodeSparseSigs(w, m.Initial.Sigs)
}

// Decode decodes the VirtualChannelFundingProposalMsg from the io.Reader.
func (m *VirtualChannelFundingProposalMsg) Decode(r io.Reader) (err error) {
	m.Initial = channel.SignedState{
		Params: &channel.Params{},
		State:  &channel.State{},
	}
	err = perunio.Decode(r,
		&m.ChannelUpdateMsg,
		m.Initial.Params,
		m.Initial.State,
		(*indexMapWithLen)(&m.IndexMap),
	)
	if err != nil {
		return
	}

	m.Initial.Sigs = make([]wallet.Sig, m.Initial.State.NumParts())
	return wallet.DecodeSparseSigs(r, &m.Initial.Sigs)
}

// Type returns the message type.
func (*VirtualChannelSettlementProposalMsg) Type() wire.Type {
	return wire.VirtualChannelSettlementProposal
}

// Encode encodes the VirtualChannelSettlementProposalMsg into the io.Writer.
func (m VirtualChannelSettlementProposalMsg) Encode(w io.Writer) (err error) {
	err = perunio.Encode(w,
		m.ChannelUpdateMsg,
		m.Final.Params,
		*m.Final.State,
	)
	if err != nil {
		return
	}

	return wallet.EncodeSparseSigs(w, m.Final.Sigs)
}

// Decode decodes the VirtualChannelSettlementProposalMsg from the io.Reader.
func (m *VirtualChannelSettlementProposalMsg) Decode(r io.Reader) (err error) {
	m.Final = channel.SignedState{
		Params: &channel.Params{},
		State:  &channel.State{},
	}
	err = perunio.Decode(r,
		&m.ChannelUpdateMsg,
		m.Final.Params,
		m.Final.State,
	)
	if err != nil {
		return
	}

	m.Final.Sigs = make([]wallet.Sig, m.Final.State.NumParts())
	return wallet.DecodeSparseSigs(r, &m.Final.Sigs)
}<|MERGE_RESOLUTION|>--- conflicted
+++ resolved
@@ -1,8 +1,4 @@
-<<<<<<< HEAD
-// Copyright 2024 - See NOTICE file for copyright holders.
-=======
 // Copyright 2025 - See NOTICE file for copyright holders.
->>>>>>> b53c36b5
 //
 // Licensed under the Apache License, Version 2.0 (the "License");
 // you may not use this file except in compliance with the License.
@@ -60,7 +56,7 @@
 	// controller.
 	ChannelMsg interface {
 		wire.Msg
-		ID() map[wallet.BackendID]channel.ID
+		ID() channel.ID
 	}
 
 	channelUpdateResMsg interface {
@@ -89,7 +85,7 @@
 	// signature on the accepted new state by the sender.
 	ChannelUpdateAccMsg struct {
 		// ChannelID is the channel ID.
-		ChannelID map[wallet.BackendID]channel.ID
+		ChannelID channel.ID
 		// Version of the state that is accepted.
 		Version uint64
 		// Sig is the signature on the proposed new state by the sender.
@@ -103,7 +99,7 @@
 	// Reason should be a UTF-8 encodable string.
 	ChannelUpdateRejMsg struct {
 		// ChannelID is the channel ID.
-		ChannelID map[wallet.BackendID]channel.ID
+		ChannelID channel.ID
 		// Version of the state that is accepted.
 		Version uint64
 		// Reason states why the sender rejectes the proposed new state.
@@ -156,12 +152,12 @@
 
 // Encode encodes the ChannelUpdateAccMsg into the io.Writer.
 func (c ChannelUpdateAccMsg) Encode(w io.Writer) error {
-	return perunio.Encode(w, channel.IDMap(c.ChannelID), c.Version, c.Sig)
+	return perunio.Encode(w, c.ChannelID, c.Version, c.Sig)
 }
 
 // Decode decodes the ChannelUpdateAccMsg from the io.Reader.
 func (c *ChannelUpdateAccMsg) Decode(r io.Reader) (err error) {
-	if err := perunio.Decode(r, (*channel.IDMap)(&c.ChannelID), &c.Version); err != nil {
+	if err := perunio.Decode(r, &c.ChannelID, &c.Version); err != nil {
 		return err
 	}
 	c.Sig, err = wallet.DecodeSig(r)
@@ -170,26 +166,26 @@
 
 // Encode encodes the ChannelUpdateRejMsg into the io.Writer.
 func (c ChannelUpdateRejMsg) Encode(w io.Writer) error {
-	return perunio.Encode(w, channel.IDMap(c.ChannelID), c.Version, c.Reason)
+	return perunio.Encode(w, c.ChannelID, c.Version, c.Reason)
 }
 
 // Decode decodes the ChannelUpdateRejMsg from the io.Reader.
 func (c *ChannelUpdateRejMsg) Decode(r io.Reader) (err error) {
-	return perunio.Decode(r, (*channel.IDMap)(&c.ChannelID), &c.Version, &c.Reason)
+	return perunio.Decode(r, &c.ChannelID, &c.Version, &c.Reason)
 }
 
 // ID returns the id of the channel this update refers to.
-func (c *ChannelUpdateMsg) ID() map[wallet.BackendID]channel.ID {
+func (c *ChannelUpdateMsg) ID() channel.ID {
 	return c.State.ID
 }
 
 // ID returns the id of the channel this update acceptance refers to.
-func (c *ChannelUpdateAccMsg) ID() map[wallet.BackendID]channel.ID {
+func (c *ChannelUpdateAccMsg) ID() channel.ID {
 	return c.ChannelID
 }
 
 // ID returns the id of the channel this update rejection refers to.
-func (c *ChannelUpdateRejMsg) ID() map[wallet.BackendID]channel.ID {
+func (c *ChannelUpdateRejMsg) ID() channel.ID {
 	return c.ChannelID
 }
 
