<<<<<<< HEAD
// Copyright 2024 - See NOTICE file for copyright holders.
=======
// Copyright 2025 - See NOTICE file for copyright holders.
>>>>>>> b53c36b5
//
// Licensed under the Apache License, Version 2.0 (the "License");
// you may not use this file except in compliance with the License.
// You may obtain a copy of the License at
//
//     http://www.apache.org/licenses/LICENSE-2.0
//
// Unless required by applicable law or agreed to in writing, software
// distributed under the License is distributed on an "AS IS" BASIS,
// WITHOUT WARRANTIES OR CONDITIONS OF ANY KIND, either express or implied.
// See the License for the specific language governing permissions and
// limitations under the License.

package client

import (
	"context"

	"perun.network/go-perun/wallet"

	"github.com/pkg/errors"

	"perun.network/go-perun/channel"
	"perun.network/go-perun/channel/persistence"
	"perun.network/go-perun/wire"
)

type channelFromSourceSig = func(*Client, *persistence.Channel, *Channel, ...map[wallet.BackendID]wire.Address) (*Channel, error)

// clientChannelFromSource is the production behaviour of reconstructChannel.
// During testing, it is replaced by a simpler function that needs much less
// setup code.
func clientChannelFromSource(
	c *Client,
	ch *persistence.Channel,
	parent *Channel,
	peers ...map[wallet.BackendID]wire.Address,
) (*Channel, error) {
	return c.channelFromSource(ch, parent, peers)
}

func (c *Client) reconstructChannel(
	channelFromSource channelFromSourceSig,
	pch *persistence.Channel,
	db map[string]*persistence.Channel,
	chans map[string]*Channel,
) *Channel {
	if ch, ok := chans[channel.IDKey(pch.ID())]; ok {
		return ch
	}

	var parent *Channel
	if pch.Parent != nil {
		parent = c.reconstructChannel(
			channelFromSource,
			db[channel.IDKey(*pch.Parent)],
			db,
			chans)
	}

	ch, err := channelFromSource(c, pch, parent, pch.PeersV...)
	if err != nil {
		c.logChan(pch.ID()).Panicf("Reconstruct channel: %v", err)
	}

	chans[channel.IDKey(pch.ID())] = ch
	return ch
}

func (c *Client) restorePeerChannels(ctx context.Context, p map[wallet.BackendID]wire.Address) (err error) {
	it, err := c.pr.RestorePeer(p)
	if err != nil {
		return errors.WithMessagef(err, "restoring channels for peer: %v", err)
	}
	defer func() {
		if cerr := it.Close(); cerr != nil {
			err = errors.WithMessagef(err, "(error closing iterator: %v)", cerr)
		}
	}()

	db := make(map[string]*persistence.Channel)

	// Serially restore channels. We might change this to parallel restoring once
	// we initiate the sync protocol from here again.
	for it.Next(ctx) {
		chdata := it.Channel()
		db[channel.IDKey(chdata.ID())] = chdata
	}

	if err := it.Close(); err != nil {
		return err
	}

	c.restoreChannelCollection(db, clientChannelFromSource)
	return nil
}

func (c *Client) restoreChannelCollection(
	db map[string]*persistence.Channel,
	channelFromSource channelFromSourceSig,
) {
	chs := make(map[string]*Channel)
	for _, pch := range db {
		ch := c.reconstructChannel(channelFromSource, pch, db, chs)
		log := c.logChan(ch.ID())
		log.Debug("Restoring channel...")

		// Putting the channel into the channel registry will call the
		// OnNewChannel callback so that the user can deal with the restored
		// channel.
		if !c.channels.Put(ch.ID(), ch) {
			log.Warn("Channel already present, closing restored channel.")
			// If the channel already existed, close this one.
			ch.Close()
		}
		log.Info("Channel restored.")
	}
}<|MERGE_RESOLUTION|>--- conflicted
+++ resolved
@@ -1,8 +1,4 @@
-<<<<<<< HEAD
-// Copyright 2024 - See NOTICE file for copyright holders.
-=======
 // Copyright 2025 - See NOTICE file for copyright holders.
->>>>>>> b53c36b5
 //
 // Licensed under the Apache License, Version 2.0 (the "License");
 // you may not use this file except in compliance with the License.
@@ -47,10 +43,10 @@
 func (c *Client) reconstructChannel(
 	channelFromSource channelFromSourceSig,
 	pch *persistence.Channel,
-	db map[string]*persistence.Channel,
-	chans map[string]*Channel,
+	db map[channel.ID]*persistence.Channel,
+	chans map[channel.ID]*Channel,
 ) *Channel {
-	if ch, ok := chans[channel.IDKey(pch.ID())]; ok {
+	if ch, ok := chans[pch.ID()]; ok {
 		return ch
 	}
 
@@ -58,7 +54,7 @@
 	if pch.Parent != nil {
 		parent = c.reconstructChannel(
 			channelFromSource,
-			db[channel.IDKey(*pch.Parent)],
+			db[*pch.Parent],
 			db,
 			chans)
 	}
@@ -68,7 +64,7 @@
 		c.logChan(pch.ID()).Panicf("Reconstruct channel: %v", err)
 	}
 
-	chans[channel.IDKey(pch.ID())] = ch
+	chans[pch.ID()] = ch
 	return ch
 }
 
@@ -83,13 +79,13 @@
 		}
 	}()
 
-	db := make(map[string]*persistence.Channel)
+	db := make(map[channel.ID]*persistence.Channel)
 
 	// Serially restore channels. We might change this to parallel restoring once
 	// we initiate the sync protocol from here again.
 	for it.Next(ctx) {
 		chdata := it.Channel()
-		db[channel.IDKey(chdata.ID())] = chdata
+		db[chdata.ID()] = chdata
 	}
 
 	if err := it.Close(); err != nil {
@@ -101,10 +97,10 @@
 }
 
 func (c *Client) restoreChannelCollection(
-	db map[string]*persistence.Channel,
+	db map[channel.ID]*persistence.Channel,
 	channelFromSource channelFromSourceSig,
 ) {
-	chs := make(map[string]*Channel)
+	chs := make(map[channel.ID]*Channel)
 	for _, pch := range db {
 		ch := c.reconstructChannel(channelFromSource, pch, db, chs)
 		log := c.logChan(ch.ID())
