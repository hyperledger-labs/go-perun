--- conflicted
+++ resolved
@@ -72,10 +72,7 @@
 
 func benchUnmarshalAddress(b *testing.B, s *Setup) {
 	b.Helper()
-<<<<<<< HEAD
-=======
 
->>>>>>> 85d5f6d2
 	for range b.N {
 		addr := s.Backend.NewAddress()
 
