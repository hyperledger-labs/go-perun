--- conflicted
+++ resolved
@@ -116,17 +116,11 @@
 
 	// Test that signatures have constant length
 	l := len(sign)
-<<<<<<< HEAD
-	for range 8 {
-		t.Run("parallel signing", func(t *testing.T) {
-			t.Parallel()
-=======
 
 	for range 8 {
 		t.Run("parallel signing", func(t *testing.T) {
 			t.Parallel()
 
->>>>>>> 85d5f6d2
 			for range 256 {
 				sign, err := acc.SignData(s.DataToSign)
 				require.NoError(t, err, "Sign with unlocked account should succeed")
