--- conflicted
+++ resolved
@@ -141,12 +141,8 @@
 		return errors.New("map length out of bounds")
 	}
 	length := int32(l)
-<<<<<<< HEAD
-	if err := perunio.Encode(w, length); err != nil {
-=======
 	err := perunio.Encode(w, length)
 	if err != nil {
->>>>>>> 85d5f6d2
 		return errors.WithMessage(err, "encoding map length")
 	}
 
@@ -155,13 +151,9 @@
 		if id < math.MinInt32 || id > math.MaxInt32 {
 			return errors.New("map index out of bounds")
 		}
-<<<<<<< HEAD
-		if err := perunio.Encode(w, int32(id)); err != nil {
-=======
 
 		err := perunio.Encode(w, int32(id))
 		if err != nil {
->>>>>>> 85d5f6d2
 			return errors.WithMessage(err, "encoding map index")
 		}
 
@@ -181,13 +173,9 @@
 		return errors.New("array length out of bounds")
 	}
 	length := int32(l)
-<<<<<<< HEAD
-	if err := perunio.Encode(w, length); err != nil {
-=======
 
 	err := perunio.Encode(w, length)
 	if err != nil {
->>>>>>> 85d5f6d2
 		return errors.WithMessage(err, "encoding array length")
 	}
 
@@ -236,12 +224,8 @@
 
 	a.Addr = make([]map[BackendID]Address, mapLen)
 	for i := range mapLen {
-<<<<<<< HEAD
-		if err := perunio.Decode(r, (*AddressDecMap)(&a.Addr[i])); err != nil {
-=======
 		err := perunio.Decode(r, (*AddressDecMap)(&a.Addr[i]))
 		if err != nil {
->>>>>>> 85d5f6d2
 			return errors.WithMessagef(err, "decoding %d-th address map entry", i)
 		}
 	}
