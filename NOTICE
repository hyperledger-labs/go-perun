# This is the official list of Perun Network go-perun copyright
# holders and authors.
#
# Often employers or academic institutions have ownership over code that is
# written in certain circumstances, so please do due diligence to ensure that
# you have the right to submit the code.
#
# When adding J Random Contributor's name to this file, either J's name on its
# own or J's name associated with J's organization's name should be added,
# depending on whether J's employer (or academic institution) has ownership
# over code that is written for this project.
#
# How to add names to this file:
#     Individual's name <submission email address>.
#
# If Individual's organization is copyright holder of her contributions add the
# organization's name, optionally also the contributor's name:
#
#     Organization's name
#         Individual's name <submission corporate email address>
#
# Please keep the list in alphabetical order.

Chair of Applied Cryptography, Technische Universität Darmstadt, Germany
    Hendrik Amler <hendrik@perun.network>
    Christoph Conrads <christoph@perun.network>
    Norbert Dzikowski <norbert@perun.network>
    Matthias Geihs <matthias@perun.network>
    Luigi Iandolo <luigi@perun.network>
    Philipp-Florens Lehwalder <philipp@perun.network>
    Steffen Rattay <steffen@perun.network>
    Sebastian Stammler <seb@perun.network>
    Oliver Tale-Yazdi <oliver@perun.network>
    Marius van der Wijden <marius@perun.network>

PolyCrypt GmbH
    Jan Bormet <jan.bormet@bormet.info>
    Norbert Dzikowski <norbert@perun.network>
    Matthias Geihs <matthias@perun.network>
    matthiasgeihs <62935430+matthiasgeihs@users.noreply.github.com>
    Philipp-Florens Lehwalder <philipp@perun.network>
    Steffen Rattay <steffen@perun.network>
    Sebastian Stammler <seb@perun.network>
    Oliver Tale-Yazdi <oliver@perun.network>
    Ilja von Hoessle <ilja@perun.network>
    Jens Winkle <jens@perun.network>
<<<<<<< HEAD
    sophia1ch <sophia.koehler@outlook.com>
=======
    Minh Huy Tran <huy@perun.network>
>>>>>>> e09ff52e
    
Robert Bosch GmbH
    Manoranjith <ponraj.manoranjitha@in.bosch.com>
    Anagha Sukumaran <sukumaran.anaghak@in.bosch.com><|MERGE_RESOLUTION|>--- conflicted
+++ resolved
@@ -44,11 +44,8 @@
     Oliver Tale-Yazdi <oliver@perun.network>
     Ilja von Hoessle <ilja@perun.network>
     Jens Winkle <jens@perun.network>
-<<<<<<< HEAD
+    Minh Huy Tran <huy@perun.network>
     sophia1ch <sophia.koehler@outlook.com>
-=======
-    Minh Huy Tran <huy@perun.network>
->>>>>>> e09ff52e
     
 Robert Bosch GmbH
     Manoranjith <ponraj.manoranjitha@in.bosch.com>
