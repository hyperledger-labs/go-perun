// Copyright 2022 - See NOTICE file for copyright holders.
//
// Licensed under the Apache License, Version 2.0 (the "License");
// you may not use this file except in compliance with the License.
// You may obtain a copy of the License at
//
//     http://www.apache.org/licenses/LICENSE-2.0
//
// Unless required by applicable law or agreed to in writing, software
// distributed under the License is distributed on an "AS IS" BASIS,
// WITHOUT WARRANTIES OR CONDITIONS OF ANY KIND, either express or implied.
// See the License for the specific language governing permissions and
// limitations under the License.

package wire

import (
	"bytes"
	"errors"
	"math/rand"

	"perun.network/go-perun/wire"
)

// AddrLen is the length of an address in byte.
const AddrLen = 32

// Address is a wire address.
type Address [AddrLen]byte

// NewAddress returns a new address.
func NewAddress() *Address {
	return &Address{}
}

// NewRandomAddress returns a new random peer address.
func NewRandomAddress(rng *rand.Rand) *Address {
	addr := Address{}
<<<<<<< HEAD
=======

>>>>>>> 85d5f6d2
	_, err := rng.Read(addr[:])
	if err != nil {
		panic(err)
	}
<<<<<<< HEAD
=======

>>>>>>> 85d5f6d2
	return &addr
}

// MarshalBinary marshals the address to binary.
func (a Address) MarshalBinary() (data []byte, err error) {
	return a[:], nil
}

// UnmarshalBinary unmarshals an address from binary.
func (a *Address) UnmarshalBinary(data []byte) error {
	copy(a[:], data)

	return nil
}

// Equal returns whether the two addresses are equal.
func (a Address) Equal(b wire.Address) bool {
	bTyped, ok := b.(*Address)
	if !ok {
		return false
	}
	return bytes.Equal(a[:], bTyped[:])
}

// Cmp compares the byte representation of two addresses. For `a.Cmp(b)`
// returns -1 if a < b, 0 if a == b, 1 if a > b.
func (a Address) Cmp(b wire.Address) int {
	bTyped, ok := b.(*Address)
	if !ok {
		panic("wrong type")
	}
	return bytes.Compare(a[:], bTyped[:])
}

// Verify verifies a signature.
func (a Address) Verify(msg, sig []byte) error {
	if !bytes.Equal(sig, []byte("Authenticate")) {
		return errors.New("invalid signature")
	}
	return nil
}<|MERGE_RESOLUTION|>--- conflicted
+++ resolved
@@ -36,18 +36,12 @@
 // NewRandomAddress returns a new random peer address.
 func NewRandomAddress(rng *rand.Rand) *Address {
 	addr := Address{}
-<<<<<<< HEAD
-=======
 
->>>>>>> 85d5f6d2
 	_, err := rng.Read(addr[:])
 	if err != nil {
 		panic(err)
 	}
-<<<<<<< HEAD
-=======
 
->>>>>>> 85d5f6d2
 	return &addr
 }
 
