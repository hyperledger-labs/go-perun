--- conflicted
+++ resolved
@@ -17,10 +17,8 @@
 import (
 	"encoding/binary"
 	"fmt"
-	"math"
 	"math/rand"
 
-	"github.com/pkg/errors"
 	"perun.network/go-perun/channel"
 )
 
@@ -46,14 +44,7 @@
 // MarshalBinary marshals the address into its binary representation.
 func (a Asset) MarshalBinary() ([]byte, error) {
 	data := make([]byte, assetLen)
-<<<<<<< HEAD
-	if a.ID < 0 {
-		return nil, errors.New("asset ID must be non-negative")
-	}
-	byteOrder.PutUint64(data, uint64(a.ID))
-=======
 	byteOrder.PutUint64(data, a.ID)
->>>>>>> 85d5f6d2
 	return data, nil
 }
 
@@ -61,17 +52,8 @@
 func (a *Asset) UnmarshalBinary(data []byte) error {
 	if len(data) != assetLen {
 		return fmt.Errorf("unexpected length %d, want %d", len(data), assetLen) // We do not want to define this as constant error.
-<<<<<<< HEAD
-	}
-	id := byteOrder.Uint64(data)
-	if id > math.MaxInt64 {
-		return fmt.Errorf("asset ID %d is too large", id)
-	}
-	a.ID = int64(id)
-=======
 	}
 	a.ID = byteOrder.Uint64(data)
->>>>>>> 85d5f6d2
 	return nil
 }
 
