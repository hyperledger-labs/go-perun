// Copyright 2025 - See NOTICE file for copyright holders.
//
// Licensed under the Apache License, Version 2.0 (the "License");
// you may not use this file except in compliance with the License.
// You may obtain a copy of the License at
//
//     http://www.apache.org/licenses/LICENSE-2.0
//
// Unless required by applicable law or agreed to in writing, software
// distributed under the License is distributed on an "AS IS" BASIS,
// WITHOUT WARRANTIES OR CONDITIONS OF ANY KIND, either express or implied.
// See the License for the specific language governing permissions and
// limitations under the License.

package wallet

import (
	"crypto/ecdsa"
	"fmt"
	"io"
	"math/big"

	"perun.network/go-perun/channel"

	"perun.network/go-perun/log"
	"perun.network/go-perun/wallet"
)

// Address represents a simulated address.
type Address ecdsa.PublicKey

// NewRandomAddress creates a new address using the randomness
// provided by rng.
func NewRandomAddress(rng io.Reader) *Address {
<<<<<<< HEAD
	privateKey, err := ecdsa.GenerateKey(curve, rng)
	if err != nil {
		log.Panicf("Creation of account failed with error", err)
	}

	return &Address{
		Curve: privateKey.Curve,
		X:     privateKey.X,
		Y:     privateKey.Y,
	}
=======
	key, err := ecdsa.GenerateKey(curve, rng)
	if err != nil {
		log.Panicf("account creation failed: %v", err)
	}
	return (*Address)(&key.PublicKey)
>>>>>>> 85d5f6d2
}

// BackendID returns the backend id of the address.
func (a Address) BackendID() wallet.BackendID {
	return channel.TestBackendID
}

const (
	// elemLen is the length of the binary representation of a single element
	// of the address in bytes.
	elemLen = 32

	// addrLen is the length of the binary representation of Address in bytes.
	addrLen = 2 * elemLen
)

// compile time check that we implement the perun Address interface.
var _ wallet.Address = (*Address)(nil)

// NewRandomAddresses creates a new address using the randomness
// provided by rng.
func NewRandomAddresses(rng io.Reader) map[wallet.BackendID]wallet.Address {
	privateKey, err := ecdsa.GenerateKey(curve, rng)
	if err != nil {
		log.Panicf("Creation of account failed with error", err)
	}

	return map[wallet.BackendID]wallet.Address{channel.TestBackendID: &Address{
		Curve: privateKey.Curve,
		X:     privateKey.X,
		Y:     privateKey.Y,
	}}
}

// Bytes converts this address to bytes.
func (a *Address) Bytes() []byte {
	data := a.byteArray()
	return data[:]
}

// String converts this address to a human-readable string.
func (a *Address) String() string {
	return fmt.Sprintf("0x%x", a.byteArray())
}

// Equal checks the equality of two addresses. The implementation must be
// equivalent to checking `Address.Cmp(Address) == 0`.
// Pancis if the passed address is of the wrong type.
func (a *Address) Equal(addr wallet.Address) bool {
	b, ok := addr.(*Address)
	if !ok {
		log.Panic("wrong address type")
	}
	return (a.X.Cmp(b.X) == 0) && (a.Y.Cmp(b.Y) == 0)
}

// Cmp checks the ordering of two addresses according to following definition:
//
//	-1 if (a.X <  addr.X) || ((a.X == addr.X) && (a.Y < addr.Y))
//	 0 if (a.X == addr.X) && (a.Y == addr.Y)
//	+1 if (a.X >  addr.X) || ((a.X == addr.X) && (a.Y > addr.Y))
//
// So the X coordinate is weighted higher.
// Pancis if the passed address is of the wrong type.
func (a *Address) Cmp(addr wallet.Address) int {
	b, ok := addr.(*Address)
	if !ok {
		log.Panic("wrong address type")
	}
	const EQ = 0
	xCmp, yCmp := a.X.Cmp(b.X), a.Y.Cmp(b.Y)
	if xCmp != EQ {
		return xCmp
	}
	return yCmp
}

// MarshalBinary marshals the address into its binary representation.
// Error will always be nil, it is for implementing BinaryMarshaler.
func (a *Address) MarshalBinary() ([]byte, error) {
	data := a.byteArray()
	return data[:], nil
}

// UnmarshalBinary unmarshals the address from its binary representation.
func (a *Address) UnmarshalBinary(data []byte) error {
	if len(data) != addrLen {
		return fmt.Errorf("unexpected address length %d, want %d", len(data), addrLen) //nolint: goerr113
	}
	a.X = new(big.Int).SetBytes(data[:elemLen])
	a.Y = new(big.Int).SetBytes(data[elemLen:])
	a.Curve = curve

	return nil
}

// byteArray converts an address into a 64-byte array. The returned array
// consists of two 32-byte chunks representing the public key's X and Y values.
func (a *Address) byteArray() (data [addrLen]byte) {
	xb := a.X.Bytes()
	yb := a.Y.Bytes()

	// Left-pad with 0 bytes.
	copy(data[elemLen-len(xb):elemLen], xb)
	copy(data[addrLen-len(yb):addrLen], yb)

	return data
}<|MERGE_RESOLUTION|>--- conflicted
+++ resolved
@@ -32,24 +32,11 @@
 // NewRandomAddress creates a new address using the randomness
 // provided by rng.
 func NewRandomAddress(rng io.Reader) *Address {
-<<<<<<< HEAD
-	privateKey, err := ecdsa.GenerateKey(curve, rng)
-	if err != nil {
-		log.Panicf("Creation of account failed with error", err)
-	}
-
-	return &Address{
-		Curve: privateKey.Curve,
-		X:     privateKey.X,
-		Y:     privateKey.Y,
-	}
-=======
 	key, err := ecdsa.GenerateKey(curve, rng)
 	if err != nil {
 		log.Panicf("account creation failed: %v", err)
 	}
 	return (*Address)(&key.PublicKey)
->>>>>>> 85d5f6d2
 }
 
 // BackendID returns the backend id of the address.
