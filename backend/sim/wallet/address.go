--- conflicted
+++ resolved
@@ -1,8 +1,4 @@
-<<<<<<< HEAD
-// Copyright 2024 - See NOTICE file for copyright holders.
-=======
 // Copyright 2025 - See NOTICE file for copyright holders.
->>>>>>> b53c36b5
 //
 // Licensed under the Apache License, Version 2.0 (the "License");
 // you may not use this file except in compliance with the License.
@@ -67,21 +63,13 @@
 
 // NewRandomAddresses creates a new address using the randomness
 // provided by rng.
-<<<<<<< HEAD
 func NewRandomAddresses(rng io.Reader) map[wallet.BackendID]wallet.Address {
-=======
-func NewRandomAddresses(rng io.Reader) map[int]wallet.Address {
->>>>>>> b53c36b5
 	privateKey, err := ecdsa.GenerateKey(curve, rng)
 	if err != nil {
 		log.Panicf("Creation of account failed with error", err)
 	}
 
-<<<<<<< HEAD
 	return map[wallet.BackendID]wallet.Address{channel.TestBackendID: &Address{
-=======
-	return map[int]wallet.Address{channel.TestBackendID: &Address{
->>>>>>> b53c36b5
 		Curve: privateKey.Curve,
 		X:     privateKey.X,
 		Y:     privateKey.Y,
